// Copyright (c) 2009-2010 Satoshi Nakamoto
<<<<<<< HEAD
// Copyright (c) 2009-2014 The Bitcoin developers
// Copyright (c) 2014-2015 The Dash developers
=======
// Copyright (c) 2009-2015 The Bitcoin Core developers
>>>>>>> 86755bc8
// Distributed under the MIT software license, see the accompanying
// file COPYING or http://www.opensource.org/licenses/mit-license.php.

#if defined(HAVE_CONFIG_H)
#include "config/dash-config.h"
#endif

#include "init.h"

#include "addrman.h"
#include "amount.h"
#include "chain.h"
#include "chainparams.h"
#include "checkpoints.h"
#include "compat/sanity.h"
#include "consensus/validation.h"
#include "httpserver.h"
#include "httprpc.h"
#include "key.h"
#include "main.h"
#include "miner.h"
#include "net.h"
#include "policy/policy.h"
#include "rpcserver.h"
#include "script/standard.h"
#include "script/sigcache.h"
#include "scheduler.h"
#include "txdb.h"
#include "txmempool.h"
#include "torcontrol.h"
#include "ui_interface.h"
#include "util.h"
#include "activemasternode.h"
#include "masternode-budget.h"
#include "masternode-payments.h"
#include "masternodeman.h"
#include "masternodeconfig.h"
#include "spork.h"
#include "utilmoneystr.h"
#include "utilstrencodings.h"
#include "validationinterface.h"
#ifdef ENABLE_WALLET
<<<<<<< HEAD
#include "db.h"
#include "wallet.h"
#include "walletdb.h"
#include "keepass.h"
=======
#include "wallet/db.h"
#include "wallet/wallet.h"
#include "wallet/walletdb.h"
>>>>>>> 86755bc8
#endif
#include <stdint.h>
#include <stdio.h>

#ifndef WIN32
#include <signal.h>
#endif

#include <boost/algorithm/string/predicate.hpp>
#include <boost/algorithm/string/replace.hpp>
#include <boost/bind.hpp>
#include <boost/filesystem.hpp>
#include <boost/function.hpp>
#include <boost/interprocess/sync/file_lock.hpp>
#include <boost/thread.hpp>
#include <openssl/crypto.h>

#if ENABLE_ZMQ
#include "zmq/zmqnotificationinterface.h"
#endif

using namespace std;

#ifdef ENABLE_WALLET
CWallet* pwalletMain = NULL;
int nWalletBackups = 10;
#endif
bool fFeeEstimatesInitialized = false;
<<<<<<< HEAD
bool fRestartRequested = false;  // true: restart false: shutdown
=======
static const bool DEFAULT_PROXYRANDOMIZE = true;
static const bool DEFAULT_REST_ENABLE = false;
static const bool DEFAULT_DISABLE_SAFEMODE = false;
static const bool DEFAULT_STOPAFTERBLOCKIMPORT = false;

#if ENABLE_ZMQ
static CZMQNotificationInterface* pzmqNotificationInterface = NULL;
#endif
>>>>>>> 86755bc8

#ifdef WIN32
// Win32 LevelDB doesn't use filedescriptors, and the ones used for
// accessing block files don't count towards the fd_set size limit
// anyway.
#define MIN_CORE_FILEDESCRIPTORS 0
#else
#define MIN_CORE_FILEDESCRIPTORS 150
#endif

/** Used to pass flags to the Bind() function */
enum BindFlags {
    BF_NONE         = 0,
    BF_EXPLICIT     = (1U << 0),
    BF_REPORT_ERROR = (1U << 1),
    BF_WHITELIST    = (1U << 2),
};

static const char* FEE_ESTIMATES_FILENAME="fee_estimates.dat";
CClientUIInterface uiInterface; // Declared but not defined in ui_interface.h

//////////////////////////////////////////////////////////////////////////////
//
// Shutdown
//

//
// Thread management and startup/shutdown:
//
// The network-processing threads are all part of a thread group
// created by AppInit() or the Qt main() function.
//
// A clean exit happens when StartShutdown() or the SIGTERM
// signal handler sets fRequestShutdown, which triggers
// the DetectShutdownThread(), which interrupts the main thread group.
// DetectShutdownThread() then exits, which causes AppInit() to
// continue (it .joins the shutdown thread).
// Shutdown() is then
// called to clean up database connections, and stop other
// threads that should only be stopped after the main network-processing
// threads have exited.
//
// Note that if running -daemon the parent process returns from AppInit2
// before adding any threads to the threadGroup, so .join_all() returns
// immediately and the parent exits from main().
//
// Shutdown for Qt is very similar, only it uses a QTimer to detect
// fRequestShutdown getting set, and then does the normal Qt
// shutdown thing.
//

volatile bool fRequestShutdown = false;

void StartShutdown()
{
    fRequestShutdown = true;
}
bool ShutdownRequested()
{
    return fRequestShutdown || fRestartRequested;
}

class CCoinsViewErrorCatcher : public CCoinsViewBacked
{
public:
    CCoinsViewErrorCatcher(CCoinsView* view) : CCoinsViewBacked(view) {}
    bool GetCoins(const uint256 &txid, CCoins &coins) const {
        try {
            return CCoinsViewBacked::GetCoins(txid, coins);
        } catch(const std::runtime_error& e) {
            uiInterface.ThreadSafeMessageBox(_("Error reading from database, shutting down."), "", CClientUIInterface::MSG_ERROR);
            LogPrintf("Error reading from database: %s\n", e.what());
            // Starting the shutdown sequence and returning false to the caller would be
            // interpreted as 'entry not found' (as opposed to unable to read data), and
<<<<<<< HEAD
            // could lead to invalid interpration. Just exit immediately, as we can't
=======
            // could lead to invalid interpretation. Just exit immediately, as we can't
>>>>>>> 86755bc8
            // continue anyway, and all writes should be atomic.
            abort();
        }
    }
    // Writes do not need similar protection, as failure to write is handled by the caller.
};

static CCoinsViewDB *pcoinsdbview = NULL;
static CCoinsViewErrorCatcher *pcoinscatcher = NULL;
<<<<<<< HEAD
=======
static boost::scoped_ptr<ECCVerifyHandle> globalVerifyHandle;

void Interrupt(boost::thread_group& threadGroup)
{
    InterruptHTTPServer();
    InterruptHTTPRPC();
    InterruptRPC();
    InterruptREST();
    InterruptTorControl();
    threadGroup.interrupt_all();
}
>>>>>>> 86755bc8

/** Preparing steps before shutting down or restarting the wallet */
void PrepareShutdown()
{
    fRequestShutdown = true; // Needed when we shutdown the wallet
    fRestartRequested = true; // Needed when we restart the wallet
    LogPrintf("%s: In progress...\n", __func__);
    static CCriticalSection cs_Shutdown;
    TRY_LOCK(cs_Shutdown, lockShutdown);
    if (!lockShutdown)
        return;

    /// Note: Shutdown() must be able to handle cases in which AppInit2() failed part of the way,
    /// for example if the data directory was found to be locked.
    /// Be sure that anything that writes files or flushes caches only does this if the respective
    /// module was initialized.
    RenameThread("dash-shutoff");
    mempool.AddTransactionsUpdated(1);

    StopHTTPRPC();
    StopREST();
    StopRPC();
    StopHTTPServer();
#ifdef ENABLE_WALLET
    if (pwalletMain)
        pwalletMain->Flush(false);
#endif
    GenerateBitcoins(false, 0, Params());
    StopNode();
<<<<<<< HEAD
    DumpMasternodes();
    DumpBudgets();
    DumpMasternodePayments();
=======
    StopTorControl();
>>>>>>> 86755bc8
    UnregisterNodeSignals(GetNodeSignals());

    if (fFeeEstimatesInitialized)
    {
        boost::filesystem::path est_path = GetDataDir() / FEE_ESTIMATES_FILENAME;
        CAutoFile est_fileout(fopen(est_path.string().c_str(), "wb"), SER_DISK, CLIENT_VERSION);
        if (!est_fileout.IsNull())
            mempool.WriteFeeEstimates(est_fileout);
        else
            LogPrintf("%s: Failed to write fee estimates to %s\n", __func__, est_path.string());
        fFeeEstimatesInitialized = false;
    }

    {
        LOCK(cs_main);
        if (pcoinsTip != NULL) {
            FlushStateToDisk();
        }
        delete pcoinsTip;
        pcoinsTip = NULL;
        delete pcoinscatcher;
        pcoinscatcher = NULL;
        delete pcoinsdbview;
        pcoinsdbview = NULL;
        delete pblocktree;
        pblocktree = NULL;
    }
#ifdef ENABLE_WALLET
    if (pwalletMain)
        pwalletMain->Flush(true);
#endif

#if ENABLE_ZMQ
    if (pzmqNotificationInterface) {
        UnregisterValidationInterface(pzmqNotificationInterface);
        delete pzmqNotificationInterface;
        pzmqNotificationInterface = NULL;
    }
#endif

#ifndef WIN32
    try {
        boost::filesystem::remove(GetPidFile());
    } catch (const boost::filesystem::filesystem_error& e) {
        LogPrintf("%s: Unable to remove pidfile: %s\n", __func__, e.what());
    }
#endif
    UnregisterAllValidationInterfaces();
}

/**
* Shutdown is split into 2 parts:
* Part 1: shut down everything but the main wallet instance (done in PrepareShutdown() )
* Part 2: delete wallet instance
*
* In case of a restart PrepareShutdown() was already called before, but this method here gets
* called implicitly when the parent object is deleted. In this case we have to skip the
* PrepareShutdown() part because it was already executed and just delete the wallet instance.
*/
void Shutdown()
{
    // Shutdown part 1: prepare shutdown
    if(!fRestartRequested){
        PrepareShutdown();
    }

   // Shutdown part 2: delete wallet instance
#ifdef ENABLE_WALLET
    delete pwalletMain;
    pwalletMain = NULL;
#endif
    globalVerifyHandle.reset();
    ECC_Stop();
    LogPrintf("%s: done\n", __func__);
}

/**
 * Signal handlers are very limited in what they are allowed to do, so:
 */
void HandleSIGTERM(int)
{
    fRequestShutdown = true;
}

void HandleSIGHUP(int)
{
    fReopenDebugLog = true;
}

bool static InitError(const std::string &str)
{
    uiInterface.ThreadSafeMessageBox(str, "", CClientUIInterface::MSG_ERROR);
    return false;
}

bool static InitWarning(const std::string &str)
{
    uiInterface.ThreadSafeMessageBox(str, "", CClientUIInterface::MSG_WARNING);
    return true;
}

bool static Bind(const CService &addr, unsigned int flags) {
    if (!(flags & BF_EXPLICIT) && IsLimited(addr))
        return false;
    std::string strError;
    if (!BindListenPort(addr, strError, (flags & BF_WHITELIST) != 0)) {
        if (flags & BF_REPORT_ERROR)
            return InitError(strError);
        return false;
    }
    return true;
}

void OnRPCStopped()
{
    cvBlockChange.notify_all();
    LogPrint("rpc", "RPC stopped.\n");
}

void OnRPCPreCommand(const CRPCCommand& cmd)
{
    // Observe safe mode
    string strWarning = GetWarnings("rpc");
    if (strWarning != "" && !GetBoolArg("-disablesafemode", DEFAULT_DISABLE_SAFEMODE) &&
        !cmd.okSafeMode)
        throw JSONRPCError(RPC_FORBIDDEN_BY_SAFE_MODE, string("Safe mode: ") + strWarning);
}

std::string HelpMessage(HelpMessageMode mode)
{
    const bool showDebug = GetBoolArg("-help-debug", false);

    // When adding new options to the categories, please keep and ensure alphabetical ordering.
<<<<<<< HEAD
    string strUsage = _("Options:") + "\n";
    strUsage += "  -?                     " + _("This help message") + "\n";
    strUsage += "  -alertnotify=<cmd>     " + _("Execute command when a relevant alert is received or we see a really long fork (%s in cmd is replaced by message)") + "\n";
    strUsage += "  -alerts                " + strprintf(_("Receive and display P2P network alerts (default: %u)"), DEFAULT_ALERTS);
    strUsage += "  -blocknotify=<cmd>     " + _("Execute command when the best block changes (%s in cmd is replaced by block hash)") + "\n";
    strUsage += "  -checkblocks=<n>       " + strprintf(_("How many blocks to check at startup (default: %u, 0 = all)"), 288) + "\n";
    strUsage += "  -checklevel=<n>        " + strprintf(_("How thorough the block verification of -checkblocks is (0-4, default: %u)"), 3) + "\n";
    strUsage += "  -conf=<file>           " + strprintf(_("Specify configuration file (default: %s)"), "dash.conf") + "\n";
=======
    // Do not translate _(...) -help-debug options, Many technical terms, and only a very small audience, so is unnecessary stress to translators.
    string strUsage = HelpMessageGroup(_("Options:"));
    strUsage += HelpMessageOpt("-?", _("This help message"));
    strUsage += HelpMessageOpt("-version", _("Print version and exit"));
    strUsage += HelpMessageOpt("-alerts", strprintf(_("Receive and display P2P network alerts (default: %u)"), DEFAULT_ALERTS));
    strUsage += HelpMessageOpt("-alertnotify=<cmd>", _("Execute command when a relevant alert is received or we see a really long fork (%s in cmd is replaced by message)"));
    strUsage += HelpMessageOpt("-blocknotify=<cmd>", _("Execute command when the best block changes (%s in cmd is replaced by block hash)"));
    if (showDebug)
        strUsage += HelpMessageOpt("-blocksonly", strprintf(_("Whether to operate in a blocks only mode (default: %u)"), DEFAULT_BLOCKSONLY));
    strUsage += HelpMessageOpt("-checkblocks=<n>", strprintf(_("How many blocks to check at startup (default: %u, 0 = all)"), DEFAULT_CHECKBLOCKS));
    strUsage += HelpMessageOpt("-checklevel=<n>", strprintf(_("How thorough the block verification of -checkblocks is (0-4, default: %u)"), DEFAULT_CHECKLEVEL));
    strUsage += HelpMessageOpt("-conf=<file>", strprintf(_("Specify configuration file (default: %s)"), BITCOIN_CONF_FILENAME));
>>>>>>> 86755bc8
    if (mode == HMM_BITCOIND)
    {
#ifndef WIN32
        strUsage += HelpMessageOpt("-daemon", _("Run in the background as a daemon and accept commands"));
#endif
    }
<<<<<<< HEAD
    strUsage += "  -datadir=<dir>         " + _("Specify data directory") + "\n";
    strUsage += "  -dbcache=<n>           " + strprintf(_("Set database cache size in megabytes (%d to %d, default: %d)"), nMinDbCache, nMaxDbCache, nDefaultDbCache) + "\n";
    strUsage += "  -loadblock=<file>      " + _("Imports blocks from external blk000??.dat file") + " " + _("on startup") + "\n";
    strUsage += "  -maxorphantx=<n>       " + strprintf(_("Keep at most <n> unconnectable transactions in memory (default: %u)"), DEFAULT_MAX_ORPHAN_TRANSACTIONS) + "\n";
    strUsage += "  -par=<n>               " + strprintf(_("Set the number of script verification threads (%u to %d, 0 = auto, <0 = leave that many cores free, default: %d)"), -(int)boost::thread::hardware_concurrency(), MAX_SCRIPTCHECK_THREADS, DEFAULT_SCRIPTCHECK_THREADS) + "\n";
#ifndef WIN32
    strUsage += "  -pid=<file>            " + strprintf(_("Specify pid file (default: %s)"), "dashd.pid") + "\n";
=======
    strUsage += HelpMessageOpt("-datadir=<dir>", _("Specify data directory"));
    strUsage += HelpMessageOpt("-dbcache=<n>", strprintf(_("Set database cache size in megabytes (%d to %d, default: %d)"), nMinDbCache, nMaxDbCache, nDefaultDbCache));
    strUsage += HelpMessageOpt("-loadblock=<file>", _("Imports blocks from external blk000??.dat file on startup"));
    strUsage += HelpMessageOpt("-maxorphantx=<n>", strprintf(_("Keep at most <n> unconnectable transactions in memory (default: %u)"), DEFAULT_MAX_ORPHAN_TRANSACTIONS));
    strUsage += HelpMessageOpt("-maxmempool=<n>", strprintf(_("Keep the transaction memory pool below <n> megabytes (default: %u)"), DEFAULT_MAX_MEMPOOL_SIZE));
    strUsage += HelpMessageOpt("-mempoolexpiry=<n>", strprintf(_("Do not keep transactions in the mempool longer than <n> hours (default: %u)"), DEFAULT_MEMPOOL_EXPIRY));
    strUsage += HelpMessageOpt("-par=<n>", strprintf(_("Set the number of script verification threads (%u to %d, 0 = auto, <0 = leave that many cores free, default: %d)"),
        -GetNumCores(), MAX_SCRIPTCHECK_THREADS, DEFAULT_SCRIPTCHECK_THREADS));
#ifndef WIN32
    strUsage += HelpMessageOpt("-pid=<file>", strprintf(_("Specify pid file (default: %s)"), BITCOIN_PID_FILENAME));
>>>>>>> 86755bc8
#endif
    strUsage += HelpMessageOpt("-prune=<n>", strprintf(_("Reduce storage requirements by pruning (deleting) old blocks. This mode is incompatible with -txindex and -rescan. "
            "Warning: Reverting this setting requires re-downloading the entire blockchain. "
            "(default: 0 = disable pruning blocks, >%u = target size in MiB to use for block files)"), MIN_DISK_SPACE_FOR_BLOCK_FILES / 1024 / 1024));
    strUsage += HelpMessageOpt("-reindex", _("Rebuild block chain index from current blk000??.dat files on startup"));
#ifndef WIN32
    strUsage += HelpMessageOpt("-sysperms", _("Create new files with system default permissions, instead of umask 077 (only effective with disabled wallet functionality)"));
#endif
<<<<<<< HEAD
    strUsage += "  -txindex               " + strprintf(_("Maintain a full transaction index, used by the getrawtransaction rpc call (default: %u)"), 0) + "\n";

    strUsage += "\n" + _("Connection options:") + "\n";
    strUsage += "  -addnode=<ip>          " + _("Add a node to connect to and attempt to keep the connection open") + "\n";
    strUsage += "  -banscore=<n>          " + strprintf(_("Threshold for disconnecting misbehaving peers (default: %u)"), 100) + "\n";
    strUsage += "  -bantime=<n>           " + strprintf(_("Number of seconds to keep misbehaving peers from reconnecting (default: %u)"), 86400) + "\n";
    strUsage += "  -bind=<addr>           " + _("Bind to given address and always listen on it. Use [host]:port notation for IPv6") + "\n";
    strUsage += "  -connect=<ip>          " + _("Connect only to the specified node(s)") + "\n";
    strUsage += "  -discover              " + _("Discover own IP address (default: 1 when listening and no -externalip)") + "\n";
    strUsage += "  -dns                   " + _("Allow DNS lookups for -addnode, -seednode and -connect") + " " + _("(default: 1)") + "\n";
    strUsage += "  -dnsseed               " + _("Query for peer addresses via DNS lookup, if low on addresses (default: 1 unless -connect)") + "\n";
    strUsage += "  -externalip=<ip>       " + _("Specify your own public address") + "\n";
    strUsage += "  -forcednsseed          " + strprintf(_("Always query for peer addresses via DNS lookup (default: %u)"), 0) + "\n";
    strUsage += "  -listen                " + _("Accept connections from outside (default: 1 if no -proxy or -connect)") + "\n";
    strUsage += "  -maxconnections=<n>    " + strprintf(_("Maintain at most <n> connections to peers (default: %u)"), 125) + "\n";
    strUsage += "  -maxreceivebuffer=<n>  " + strprintf(_("Maximum per-connection receive buffer, <n>*1000 bytes (default: %u)"), 5000) + "\n";
    strUsage += "  -maxsendbuffer=<n>     " + strprintf(_("Maximum per-connection send buffer, <n>*1000 bytes (default: %u)"), 1000) + "\n";
    strUsage += "  -onion=<ip:port>       " + strprintf(_("Use separate SOCKS5 proxy to reach peers via Tor hidden services (default: %s)"), "-proxy") + "\n";
    strUsage += "  -onlynet=<net>         " + _("Only connect to nodes in network <net> (ipv4, ipv6 or onion)") + "\n";
    strUsage += "  -permitbaremultisig    " + strprintf(_("Relay non-P2SH multisig (default: %u)"), 1) + "\n";
    strUsage += "  -port=<port>           " + strprintf(_("Listen for connections on <port> (default: %u or testnet: %u)"), 9999, 19999) + "\n";
    strUsage += "  -proxy=<ip:port>       " + _("Connect through SOCKS5 proxy") + "\n";
    strUsage += "  -seednode=<ip>         " + _("Connect to a node to retrieve peer addresses, and disconnect") + "\n";
    strUsage += "  -timeout=<n>           " + strprintf(_("Specify connection timeout in milliseconds (minimum: 1, default: %d)"), DEFAULT_CONNECT_TIMEOUT) + "\n";
=======
    strUsage += HelpMessageOpt("-txindex", strprintf(_("Maintain a full transaction index, used by the getrawtransaction rpc call (default: %u)"), DEFAULT_TXINDEX));

    strUsage += HelpMessageGroup(_("Connection options:"));
    strUsage += HelpMessageOpt("-addnode=<ip>", _("Add a node to connect to and attempt to keep the connection open"));
    strUsage += HelpMessageOpt("-banscore=<n>", strprintf(_("Threshold for disconnecting misbehaving peers (default: %u)"), DEFAULT_BANSCORE_THRESHOLD));
    strUsage += HelpMessageOpt("-bantime=<n>", strprintf(_("Number of seconds to keep misbehaving peers from reconnecting (default: %u)"), DEFAULT_MISBEHAVING_BANTIME));
    strUsage += HelpMessageOpt("-bind=<addr>", _("Bind to given address and always listen on it. Use [host]:port notation for IPv6"));
    strUsage += HelpMessageOpt("-connect=<ip>", _("Connect only to the specified node(s)"));
    strUsage += HelpMessageOpt("-discover", _("Discover own IP addresses (default: 1 when listening and no -externalip or -proxy)"));
    strUsage += HelpMessageOpt("-dns", _("Allow DNS lookups for -addnode, -seednode and -connect") + " " + strprintf(_("(default: %u)"), DEFAULT_NAME_LOOKUP));
    strUsage += HelpMessageOpt("-dnsseed", _("Query for peer addresses via DNS lookup, if low on addresses (default: 1 unless -connect)"));
    strUsage += HelpMessageOpt("-externalip=<ip>", _("Specify your own public address"));
    strUsage += HelpMessageOpt("-forcednsseed", strprintf(_("Always query for peer addresses via DNS lookup (default: %u)"), DEFAULT_FORCEDNSSEED));
    strUsage += HelpMessageOpt("-listen", _("Accept connections from outside (default: 1 if no -proxy or -connect)"));
    strUsage += HelpMessageOpt("-listenonion", strprintf(_("Automatically create Tor hidden service (default: %d)"), DEFAULT_LISTEN_ONION));
    strUsage += HelpMessageOpt("-maxconnections=<n>", strprintf(_("Maintain at most <n> connections to peers (default: %u)"), DEFAULT_MAX_PEER_CONNECTIONS));
    strUsage += HelpMessageOpt("-maxreceivebuffer=<n>", strprintf(_("Maximum per-connection receive buffer, <n>*1000 bytes (default: %u)"), DEFAULT_MAXRECEIVEBUFFER));
    strUsage += HelpMessageOpt("-maxsendbuffer=<n>", strprintf(_("Maximum per-connection send buffer, <n>*1000 bytes (default: %u)"), DEFAULT_MAXSENDBUFFER));
    strUsage += HelpMessageOpt("-onion=<ip:port>", strprintf(_("Use separate SOCKS5 proxy to reach peers via Tor hidden services (default: %s)"), "-proxy"));
    strUsage += HelpMessageOpt("-onlynet=<net>", _("Only connect to nodes in network <net> (ipv4, ipv6 or onion)"));
    strUsage += HelpMessageOpt("-permitbaremultisig", strprintf(_("Relay non-P2SH multisig (default: %u)"), DEFAULT_PERMIT_BAREMULTISIG));
    strUsage += HelpMessageOpt("-permitrbf", strprintf(_("Permit transaction replacement (default: %u)"), DEFAULT_PERMIT_REPLACEMENT));
    strUsage += HelpMessageOpt("-peerbloomfilters", strprintf(_("Support filtering of blocks and transaction with bloom filters (default: %u)"), 1));
    if (showDebug)
        strUsage += HelpMessageOpt("-enforcenodebloom", strprintf("Enforce minimum protocol version to limit use of bloom filters (default: %u)", 0));
    strUsage += HelpMessageOpt("-port=<port>", strprintf(_("Listen for connections on <port> (default: %u or testnet: %u)"), Params(CBaseChainParams::MAIN).GetDefaultPort(), Params(CBaseChainParams::TESTNET).GetDefaultPort()));
    strUsage += HelpMessageOpt("-proxy=<ip:port>", _("Connect through SOCKS5 proxy"));
    strUsage += HelpMessageOpt("-proxyrandomize", strprintf(_("Randomize credentials for every proxy connection. This enables Tor stream isolation (default: %u)"), DEFAULT_PROXYRANDOMIZE));
    strUsage += HelpMessageOpt("-seednode=<ip>", _("Connect to a node to retrieve peer addresses, and disconnect"));
    strUsage += HelpMessageOpt("-timeout=<n>", strprintf(_("Specify connection timeout in milliseconds (minimum: 1, default: %d)"), DEFAULT_CONNECT_TIMEOUT));
    strUsage += HelpMessageOpt("-torcontrol=<ip>:<port>", strprintf(_("Tor control port to use if onion listening enabled (default: %s)"), DEFAULT_TOR_CONTROL));
    strUsage += HelpMessageOpt("-torpassword=<pass>", _("Tor control port password (default: empty)"));
>>>>>>> 86755bc8
#ifdef USE_UPNP
#if USE_UPNP
    strUsage += HelpMessageOpt("-upnp", _("Use UPnP to map the listening port (default: 1 when listening and no -proxy)"));
#else
    strUsage += HelpMessageOpt("-upnp", strprintf(_("Use UPnP to map the listening port (default: %u)"), 0));
#endif
#endif
    strUsage += HelpMessageOpt("-whitebind=<addr>", _("Bind to given address and whitelist peers connecting to it. Use [host]:port notation for IPv6"));
    strUsage += HelpMessageOpt("-whitelist=<netmask>", _("Whitelist peers connecting from the given netmask or IP address. Can be specified multiple times.") +
        " " + _("Whitelisted peers cannot be DoS banned and their transactions are always relayed, even if they are already in the mempool, useful e.g. for a gateway"));
    strUsage += HelpMessageOpt("-whitelistrelay", strprintf(_("Accept relayed transactions received from whitelisted peers even when not relaying transactions (default: %d)"), DEFAULT_WHITELISTRELAY));
    strUsage += HelpMessageOpt("-whitelistforcerelay", strprintf(_("Force relay of transactions from whitelisted peers even they violate local relay policy (default: %d)"), DEFAULT_WHITELISTFORCERELAY));
    strUsage += HelpMessageOpt("-maxuploadtarget=<n>", strprintf(_("Tries to keep outbound traffic under the given target (in MiB per 24h), 0 = no limit (default: %d)"), DEFAULT_MAX_UPLOAD_TARGET));

#ifdef ENABLE_WALLET
<<<<<<< HEAD
    strUsage += "\n" + _("Wallet options:") + "\n";
    strUsage += "  -createwalletbackups=<n> " + _("Number of automatic wallet backups (default: 10)") + "\n";
    strUsage += "  -disablewallet           " + _("Do not load the wallet and disable wallet RPC calls") + "\n";
    strUsage += "  -keepass                 " + strprintf(_("Use KeePass 2 integration using KeePassHttp plugin (default: %u)"), 0) + "\n";
    strUsage += "  -keepassport=<port>      " + strprintf(_("Connect to KeePassHttp on port <port> (default: %u)"), 19455) + "\n";
    strUsage += "  -keepasskey=<key>        " + _("KeePassHttp key for AES encrypted communication with KeePass") + "\n";
    strUsage += "  -keepassid=<name>        " + _("KeePassHttp id for the established association") + "\n";
    strUsage += "  -keepassname=<name>      " + _("Name to construct url for KeePass entry that stores the wallet passphrase") + "\n";
    strUsage += "  -keypool=<n>             " + strprintf(_("Set key pool size to <n> (default: %u). Run 'keypoolrefill' to apply this to already existing wallets"), DEFAULT_KEYPOOL_SIZE) + "\n";
    if (GetBoolArg("-help-debug", false))
        strUsage += "  -mintxfee=<amt>          " + strprintf(_("Fees (in DASH/Kb) smaller than this are considered zero fee for transaction creation (default: %s)"), FormatMoney(CWallet::minTxFee.GetFeePerK())) + "\n";
    strUsage += "  -paytxfee=<amt>          " + strprintf(_("Fee (in DASH/kB) to add to transactions you send (default: %s)"), FormatMoney(payTxFee.GetFeePerK())) + "\n";
    strUsage += "  -rescan                  " + _("Rescan the block chain for missing wallet transactions") + " " + _("on startup") + "\n";
    strUsage += "  -salvagewallet           " + _("Attempt to recover private keys from a corrupt wallet.dat") + " " + _("on startup") + "\n";
    strUsage += "  -sendfreetransactions    " + strprintf(_("Send transactions as zero-fee transactions if possible (default: %u)"), 0) + "\n";
    strUsage += "  -spendzeroconfchange     " + strprintf(_("Spend unconfirmed change when sending transactions (default: %u)"), 1) + "\n";
    strUsage += "  -txconfirmtarget=<n>     " + strprintf(_("If paytxfee is not set, include enough fee so transactions begin confirmation on average within n blocks (default: %u)"), 1) + "\n";
    strUsage += "  -maxtxfee=<amt>          " + strprintf(_("Maximum total fees to use in a single wallet transaction, setting too low may abort large transactions (default: %s)"), FormatMoney(maxTxFee)) + "\n";
    strUsage += "  -upgradewallet           " + _("Upgrade wallet to latest format") + " " + _("on startup") + "\n";
    strUsage += "  -wallet=<file>           " + _("Specify wallet file (within data directory)") + " " + strprintf(_("(default: %s)"), "wallet.dat") + "\n";
    strUsage += "  -walletnotify=<cmd>      " + _("Execute command when a wallet transaction changes (%s in cmd is replaced by TxID)") + "\n";
    if (mode == HMM_BITCOIN_QT)
        strUsage += "  -windowtitle=<name>  " + _("Wallet window title") + "\n";
    strUsage += "  -zapwallettxes=<mode>    " + _("Delete all wallet transactions and only recover those parts of the blockchain through -rescan on startup") + "\n";
    strUsage += "                           " + _("(1 = keep tx meta data e.g. account owner and payment request information, 2 = drop tx meta data)") + "\n";
=======
    strUsage += HelpMessageGroup(_("Wallet options:"));
    strUsage += HelpMessageOpt("-disablewallet", _("Do not load the wallet and disable wallet RPC calls"));
    strUsage += HelpMessageOpt("-keypool=<n>", strprintf(_("Set key pool size to <n> (default: %u)"), DEFAULT_KEYPOOL_SIZE));
    strUsage += HelpMessageOpt("-fallbackfee=<amt>", strprintf(_("A fee rate (in %s/kB) that will be used when fee estimation has insufficient data (default: %s)"),
        CURRENCY_UNIT, FormatMoney(DEFAULT_FALLBACK_FEE)));
    strUsage += HelpMessageOpt("-mintxfee=<amt>", strprintf(_("Fees (in %s/kB) smaller than this are considered zero fee for transaction creation (default: %s)"),
            CURRENCY_UNIT, FormatMoney(DEFAULT_TRANSACTION_MINFEE)));
    strUsage += HelpMessageOpt("-paytxfee=<amt>", strprintf(_("Fee (in %s/kB) to add to transactions you send (default: %s)"),
        CURRENCY_UNIT, FormatMoney(payTxFee.GetFeePerK())));
    strUsage += HelpMessageOpt("-rescan", _("Rescan the block chain for missing wallet transactions on startup"));
    strUsage += HelpMessageOpt("-salvagewallet", _("Attempt to recover private keys from a corrupt wallet.dat on startup"));
    strUsage += HelpMessageOpt("-sendfreetransactions", strprintf(_("Send transactions as zero-fee transactions if possible (default: %u)"), DEFAULT_SEND_FREE_TRANSACTIONS));
    strUsage += HelpMessageOpt("-spendzeroconfchange", strprintf(_("Spend unconfirmed change when sending transactions (default: %u)"), DEFAULT_SPEND_ZEROCONF_CHANGE));
    strUsage += HelpMessageOpt("-txconfirmtarget=<n>", strprintf(_("If paytxfee is not set, include enough fee so transactions begin confirmation on average within n blocks (default: %u)"), DEFAULT_TX_CONFIRM_TARGET));
    strUsage += HelpMessageOpt("-maxtxfee=<amt>", strprintf(_("Maximum total fees (in %s) to use in a single wallet transaction; setting this too low may abort large transactions (default: %s)"),
        CURRENCY_UNIT, FormatMoney(DEFAULT_TRANSACTION_MAXFEE)));
    strUsage += HelpMessageOpt("-upgradewallet", _("Upgrade wallet to latest format on startup"));
    strUsage += HelpMessageOpt("-wallet=<file>", _("Specify wallet file (within data directory)") + " " + strprintf(_("(default: %s)"), "wallet.dat"));
    strUsage += HelpMessageOpt("-walletbroadcast", _("Make the wallet broadcast transactions") + " " + strprintf(_("(default: %u)"), DEFAULT_WALLETBROADCAST));
    strUsage += HelpMessageOpt("-walletnotify=<cmd>", _("Execute command when a wallet transaction changes (%s in cmd is replaced by TxID)"));
    strUsage += HelpMessageOpt("-zapwallettxes=<mode>", _("Delete all wallet transactions and only recover those parts of the blockchain through -rescan on startup") +
        " " + _("(1 = keep tx meta data e.g. account owner and payment request information, 2 = drop tx meta data)"));
>>>>>>> 86755bc8
#endif

#if ENABLE_ZMQ
    strUsage += HelpMessageGroup(_("ZeroMQ notification options:"));
    strUsage += HelpMessageOpt("-zmqpubhashblock=<address>", _("Enable publish hash block in <address>"));
    strUsage += HelpMessageOpt("-zmqpubhashtx=<address>", _("Enable publish hash transaction in <address>"));
    strUsage += HelpMessageOpt("-zmqpubrawblock=<address>", _("Enable publish raw block in <address>"));
    strUsage += HelpMessageOpt("-zmqpubrawtx=<address>", _("Enable publish raw transaction in <address>"));
#endif

    strUsage += HelpMessageGroup(_("Debugging/Testing options:"));
    strUsage += HelpMessageOpt("-uacomment=<cmt>", _("Append comment to the user agent string"));
    if (showDebug)
    {
<<<<<<< HEAD
        strUsage += "  -checkpoints           " + strprintf(_("Only accept block chain matching built-in checkpoints (default: %u)"), 1) + "\n";
        strUsage += "  -dblogsize=<n>         " + strprintf(_("Flush database activity from memory pool to disk log every <n> megabytes (default: %u)"), 100) + "\n";
        strUsage += "  -disablesafemode       " + strprintf(_("Disable safemode, override a real safe mode event (default: %u)"), 0) + "\n";
        strUsage += "  -testsafemode          " + strprintf(_("Force safe mode (default: %u)"), 0) + "\n";
        strUsage += "  -dropmessagestest=<n>  " + _("Randomly drop 1 of every <n> network messages") + "\n";
        strUsage += "  -fuzzmessagestest=<n>  " + _("Randomly fuzz 1 of every <n> network messages") + "\n";
        strUsage += "  -flushwallet           " + strprintf(_("Run a thread to flush wallet periodically (default: %u)"), 1) + "\n";
        strUsage += "  -stopafterblockimport  " + strprintf(_("Stop running after importing blocks from disk (default: %u)"), 0) + "\n";
    }
    strUsage += "  -debug=<category>      " + strprintf(_("Output debugging information (default: %u, supplying <category> is optional)"), 0) + "\n";
    strUsage += "                         " + _("If <category> is not supplied, output all debugging information.") + "\n";
    strUsage += "                         " + _("<category> can be:\n");
    strUsage += "                           addrman, alert, bench, coindb, db, lock, rand, rpc, selectcoins, mempool, net,\n"; // Don't translate these and qt below
    strUsage += "                           dash (or specifically: darksend, instantx, masternode, keepass, mnpayments, mnbudget)"; // Don't translate these and qt below
    if (mode == HMM_BITCOIN_QT)
        strUsage += ", qt";
    strUsage += ".\n";
=======
        strUsage += HelpMessageOpt("-checkblockindex", strprintf("Do a full consistency check for mapBlockIndex, setBlockIndexCandidates, chainActive and mapBlocksUnlinked occasionally. Also sets -checkmempool (default: %u)", Params(CBaseChainParams::MAIN).DefaultConsistencyChecks()));
        strUsage += HelpMessageOpt("-checkmempool=<n>", strprintf("Run checks every <n> transactions (default: %u)", Params(CBaseChainParams::MAIN).DefaultConsistencyChecks()));
        strUsage += HelpMessageOpt("-checkpoints", strprintf("Disable expensive verification for known chain history (default: %u)", DEFAULT_CHECKPOINTS_ENABLED));
#ifdef ENABLE_WALLET
        strUsage += HelpMessageOpt("-dblogsize=<n>", strprintf("Flush wallet database activity from memory to disk log every <n> megabytes (default: %u)", DEFAULT_WALLET_DBLOGSIZE));
#endif
        strUsage += HelpMessageOpt("-disablesafemode", strprintf("Disable safemode, override a real safe mode event (default: %u)", DEFAULT_DISABLE_SAFEMODE));
        strUsage += HelpMessageOpt("-testsafemode", strprintf("Force safe mode (default: %u)", DEFAULT_TESTSAFEMODE));
        strUsage += HelpMessageOpt("-dropmessagestest=<n>", "Randomly drop 1 of every <n> network messages");
        strUsage += HelpMessageOpt("-fuzzmessagestest=<n>", "Randomly fuzz 1 of every <n> network messages");
>>>>>>> 86755bc8
#ifdef ENABLE_WALLET
        strUsage += HelpMessageOpt("-flushwallet", strprintf("Run a thread to flush wallet periodically (default: %u)", DEFAULT_FLUSHWALLET));
#endif
        strUsage += HelpMessageOpt("-stopafterblockimport", strprintf("Stop running after importing blocks from disk (default: %u)", DEFAULT_STOPAFTERBLOCKIMPORT));
        strUsage += HelpMessageOpt("-limitancestorcount=<n>", strprintf("Do not accept transactions if number of in-mempool ancestors is <n> or more (default: %u)", DEFAULT_ANCESTOR_LIMIT));
        strUsage += HelpMessageOpt("-limitancestorsize=<n>", strprintf("Do not accept transactions whose size with all in-mempool ancestors exceeds <n> kilobytes (default: %u)", DEFAULT_ANCESTOR_SIZE_LIMIT));
        strUsage += HelpMessageOpt("-limitdescendantcount=<n>", strprintf("Do not accept transactions if any ancestor would have <n> or more in-mempool descendants (default: %u)", DEFAULT_DESCENDANT_LIMIT));
        strUsage += HelpMessageOpt("-limitdescendantsize=<n>", strprintf("Do not accept transactions if any ancestor would have more than <n> kilobytes of in-mempool descendants (default: %u).", DEFAULT_DESCENDANT_SIZE_LIMIT));
    }
    string debugCategories = "addrman, alert, bench, coindb, db, lock, rand, rpc, selectcoins, mempool, mempoolrej, net, proxy, prune, http, libevent, tor, zmq"; // Don't translate these and qt below
    if (mode == HMM_BITCOIN_QT)
        debugCategories += ", qt";
    strUsage += HelpMessageOpt("-debug=<category>", strprintf(_("Output debugging information (default: %u, supplying <category> is optional)"), 0) + ". " +
        _("If <category> is not supplied or if <category> = 1, output all debugging information.") + _("<category> can be:") + " " + debugCategories + ".");
    if (showDebug)
        strUsage += HelpMessageOpt("-nodebug", "Turn off debugging messages, same as -debug=0");
    strUsage += HelpMessageOpt("-gen", strprintf(_("Generate coins (default: %u)"), DEFAULT_GENERATE));
    strUsage += HelpMessageOpt("-genproclimit=<n>", strprintf(_("Set the number of threads for coin generation if enabled (-1 = all cores, default: %d)"), DEFAULT_GENERATE_THREADS));
    strUsage += HelpMessageOpt("-help-debug", _("Show all debugging options (usage: --help -help-debug)"));
    strUsage += HelpMessageOpt("-logips", strprintf(_("Include IP addresses in debug output (default: %u)"), DEFAULT_LOGIPS));
    strUsage += HelpMessageOpt("-logtimestamps", strprintf(_("Prepend debug output with timestamp (default: %u)"), DEFAULT_LOGTIMESTAMPS));
    if (showDebug)
    {
<<<<<<< HEAD
        strUsage += "  -limitfreerelay=<n>    " + strprintf(_("Continuously rate-limit free transactions to <n>*1000 bytes per minute (default:%u)"), 15) + "\n";
        strUsage += "  -relaypriority         " + strprintf(_("Require high priority for relaying free or low-fee transactions (default:%u)"), 1) + "\n";
        strUsage += "  -maxsigcachesize=<n>   " + strprintf(_("Limit size of signature cache to <n> entries (default: %u)"), 50000) + "\n";
    }
    strUsage += "  -minrelaytxfee=<amt>   " + strprintf(_("Fees (in DASH/Kb) smaller than this are considered zero fee for relaying (default: %s)"), FormatMoney(::minRelayTxFee.GetFeePerK())) + "\n";
    strUsage += "  -printtodebuglog       " + strprintf(_("Send trace/debug info to debug.log file (default: %u)"), 1) + "\n";
    strUsage += "  -printtoconsole        " + strprintf(_("Send trace/debug info to console instead of debug.log file (default: %u)"), 0) + "\n";
    if (GetBoolArg("-help-debug", false))
=======
        strUsage += HelpMessageOpt("-logtimemicros", strprintf("Add microsecond precision to debug timestamps (default: %u)", DEFAULT_LOGTIMEMICROS));
        strUsage += HelpMessageOpt("-mocktime=<n>", "Replace actual time with <n> seconds since epoch (default: 0)");
        strUsage += HelpMessageOpt("-limitfreerelay=<n>", strprintf("Continuously rate-limit free transactions to <n>*1000 bytes per minute (default: %u)", DEFAULT_LIMITFREERELAY));
        strUsage += HelpMessageOpt("-relaypriority", strprintf("Require high priority for relaying free or low-fee transactions (default: %u)", DEFAULT_RELAYPRIORITY));
        strUsage += HelpMessageOpt("-maxsigcachesize=<n>", strprintf("Limit size of signature cache to <n> MiB (default: %u)", DEFAULT_MAX_SIG_CACHE_SIZE));
    }
    strUsage += HelpMessageOpt("-minrelaytxfee=<amt>", strprintf(_("Fees (in %s/kB) smaller than this are considered zero fee for relaying, mining and transaction creation (default: %s)"),
        CURRENCY_UNIT, FormatMoney(DEFAULT_MIN_RELAY_TX_FEE)));
    strUsage += HelpMessageOpt("-printtoconsole", _("Send trace/debug info to console instead of debug.log file"));
    if (showDebug)
>>>>>>> 86755bc8
    {
        strUsage += HelpMessageOpt("-printpriority", strprintf("Log transaction priority and fee per kB when mining blocks (default: %u)", DEFAULT_PRINTPRIORITY));
#ifdef ENABLE_WALLET
        strUsage += HelpMessageOpt("-privdb", strprintf("Sets the DB_PRIVATE flag in the wallet db environment (default: %u)", DEFAULT_WALLET_PRIVDB));
#endif
    }
    strUsage += HelpMessageOpt("-shrinkdebugfile", _("Shrink debug.log file on client startup (default: 1 when no -debug)"));

    AppendParamsHelpMessages(strUsage, showDebug);

    strUsage += HelpMessageGroup(_("Node relay options:"));
    if (showDebug)
        strUsage += HelpMessageOpt("-acceptnonstdtxn", strprintf("Relay and mine \"non-standard\" transactions (%sdefault: %u)", "testnet/regtest only; ", !Params(CBaseChainParams::TESTNET).RequireStandard()));
    strUsage += HelpMessageOpt("-bytespersigop", strprintf(_("Minimum bytes per sigop in transactions we relay and mine (default: %u)"), DEFAULT_BYTES_PER_SIGOP));
    strUsage += HelpMessageOpt("-datacarrier", strprintf(_("Relay and mine data carrier transactions (default: %u)"), DEFAULT_ACCEPT_DATACARRIER));
    strUsage += HelpMessageOpt("-datacarriersize", strprintf(_("Maximum size of data in data carrier transactions we relay and mine (default: %u)"), MAX_OP_RETURN_RELAY));

    strUsage += HelpMessageGroup(_("Block creation options:"));
    strUsage += HelpMessageOpt("-blockminsize=<n>", strprintf(_("Set minimum block size in bytes (default: %u)"), DEFAULT_BLOCK_MIN_SIZE));
    strUsage += HelpMessageOpt("-blockmaxsize=<n>", strprintf(_("Set maximum block size in bytes (default: %d)"), DEFAULT_BLOCK_MAX_SIZE));
    strUsage += HelpMessageOpt("-blockprioritysize=<n>", strprintf(_("Set maximum size of high-priority/low-fee transactions in bytes (default: %d)"), DEFAULT_BLOCK_PRIORITY_SIZE));
    if (showDebug)
        strUsage += HelpMessageOpt("-blockversion=<n>", strprintf("Override block version to test forking scenarios (default: %d)", (int)CBlock::CURRENT_VERSION));

    strUsage += HelpMessageGroup(_("RPC server options:"));
    strUsage += HelpMessageOpt("-server", _("Accept command line and JSON-RPC commands"));
    strUsage += HelpMessageOpt("-rest", strprintf(_("Accept public REST requests (default: %u)"), DEFAULT_REST_ENABLE));
    strUsage += HelpMessageOpt("-rpcbind=<addr>", _("Bind to given address to listen for JSON-RPC connections. Use [host]:port notation for IPv6. This option can be specified multiple times (default: bind to all interfaces)"));
    strUsage += HelpMessageOpt("-rpccookiefile=<loc>", _("Location of the auth cookie (default: data dir)"));
    strUsage += HelpMessageOpt("-rpcuser=<user>", _("Username for JSON-RPC connections"));
    strUsage += HelpMessageOpt("-rpcpassword=<pw>", _("Password for JSON-RPC connections"));
    strUsage += HelpMessageOpt("-rpcauth=<userpw>", _("Username and hashed password for JSON-RPC connections. The field <userpw> comes in the format: <USERNAME>:<SALT>$<HASH>. A canonical python script is included in share/rpcuser. This option can be specified multiple times"));
    strUsage += HelpMessageOpt("-rpcport=<port>", strprintf(_("Listen for JSON-RPC connections on <port> (default: %u or testnet: %u)"), BaseParams(CBaseChainParams::MAIN).RPCPort(), BaseParams(CBaseChainParams::TESTNET).RPCPort()));
    strUsage += HelpMessageOpt("-rpcallowip=<ip>", _("Allow JSON-RPC connections from specified source. Valid for <ip> are a single IP (e.g. 1.2.3.4), a network/netmask (e.g. 1.2.3.4/255.255.255.0) or a network/CIDR (e.g. 1.2.3.4/24). This option can be specified multiple times"));
    strUsage += HelpMessageOpt("-rpcthreads=<n>", strprintf(_("Set the number of threads to service RPC calls (default: %d)"), DEFAULT_HTTP_THREADS));
    if (showDebug) {
        strUsage += HelpMessageOpt("-rpcworkqueue=<n>", strprintf("Set the depth of the work queue to service RPC calls (default: %d)", DEFAULT_HTTP_WORKQUEUE));
        strUsage += HelpMessageOpt("-rpcservertimeout=<n>", strprintf("Timeout during HTTP requests (default: %d)", DEFAULT_HTTP_SERVER_TIMEOUT));
    }
<<<<<<< HEAD
    strUsage += "  -shrinkdebugfile       " + _("Shrink debug.log file on client startup (default: 1 when no -debug)") + "\n";
    strUsage += "  -testnet               " + _("Use the test network") + "\n";
    strUsage += "  -litemode=<n>          " + strprintf(_("Disable all Dash specific functionality (Masternodes, Darksend, InstantX, Budgeting) (0-1, default: %u)"), 0) + "\n";

    strUsage += "\n" + _("Masternode options:") + "\n";
    strUsage += "  -masternode=<n>            " + strprintf(_("Enable the client to act as a masternode (0-1, default: %u)"), 0) + "\n";
    strUsage += "  -mnconf=<file>             " + strprintf(_("Specify masternode configuration file (default: %s)"), "masternode.conf") + "\n";
    strUsage += "  -mnconflock=<n>            " + strprintf(_("Lock masternodes from masternode configuration file (default: %u)"), 1) + "\n";
    strUsage += "  -masternodeprivkey=<n>     " + _("Set the masternode private key") + "\n";
    strUsage += "  -masternodeaddr=<n>        " + strprintf(_("Set external address:port to get to this masternode (example: %s)"), "128.127.106.235:9999") + "\n";
    strUsage += "  -budgetvotemode=<mode>     " + _("Change automatic finalized budget voting behavior. mode=auto: Vote for only exact finalized budget match to my generated budget. (string, default: auto)") + "\n";

    strUsage += "\n" + _("Darksend options:") + "\n";
    strUsage += "  -enabledarksend=<n>          " + strprintf(_("Enable use of automated darksend for funds stored in this wallet (0-1, default: %u)"), fEnableDarksend) + "\n";
    strUsage += "  -darksendmultisession=<n>    " + strprintf(_("Enable multiple darksend mixing sessions per block, experimental (0-1, default: %u)"), fDarksendMultiSession) + "\n";
    strUsage += "  -darksendrounds=<n>          " + strprintf(_("Use N separate masternodes to anonymize funds  (2-8, default: %u)"), nDarksendRounds) + "\n";
    strUsage += "  -anonymizedashamount=<n>     " + strprintf(_("Keep N DASH anonymized (default: %u)"), nAnonymizeDashAmount) + "\n";
    strUsage += "  -liquidityprovider=<n>       " + strprintf(_("Provide liquidity to Darksend by infrequently mixing coins on a continual basis (0-100, default: %u, 1=very frequent, high fees, 100=very infrequent, low fees)"), nLiquidityProvider) + "\n";

    strUsage += "\n" + _("InstantX options:") + "\n";
    strUsage += "  -enableinstantx=<n>    " + strprintf(_("Enable instantx, show confirmations for locked transactions (0-1, default: %u)"), fEnableInstantX) + "\n";
    strUsage += "  -instantxdepth=<n>     " + strprintf(_("Show N confirmations for a successfully locked transaction (0-9999, default: %u)"), nInstantXDepth) + "\n";

    strUsage += "\n" + _("Node relay options:") + "\n";
    strUsage += "  -datacarrier           " + strprintf(_("Relay and mine data carrier transactions (default: %u)"), 1) + "\n";
    strUsage += "  -datacarriersize       " + strprintf(_("Maximum size of data in data carrier transactions we relay and mine (default: %u)"), MAX_OP_RETURN_RELAY) + "\n";

    strUsage += "\n" + _("Block creation options:") + "\n";
    strUsage += "  -blockminsize=<n>      " + strprintf(_("Set minimum block size in bytes (default: %u)"), 0) + "\n";
    strUsage += "  -blockmaxsize=<n>      " + strprintf(_("Set maximum block size in bytes (default: %d)"), DEFAULT_BLOCK_MAX_SIZE) + "\n";
    strUsage += "  -blockprioritysize=<n> " + strprintf(_("Set maximum size of high-priority/low-fee transactions in bytes (default: %d)"), DEFAULT_BLOCK_PRIORITY_SIZE) + "\n";

    strUsage += "\n" + _("RPC server options:") + "\n";
    strUsage += "  -server                " + _("Accept command line and JSON-RPC commands") + "\n";
    strUsage += "  -rest                  " + strprintf(_("Accept public REST requests (default: %u)"), 0) + "\n";
    strUsage += "  -rpcbind=<addr>        " + _("Bind to given address to listen for JSON-RPC connections. Use [host]:port notation for IPv6. This option can be specified multiple times (default: bind to all interfaces)") + "\n";
    strUsage += "  -rpcuser=<user>        " + _("Username for JSON-RPC connections") + "\n";
    strUsage += "  -rpcpassword=<pw>      " + _("Password for JSON-RPC connections") + "\n";
    strUsage += "  -rpcport=<port>        " + strprintf(_("Listen for JSON-RPC connections on <port> (default: %u or testnet: %u)"), 9998, 19998) + "\n";
    strUsage += "  -rpcallowip=<ip>       " + _("Allow JSON-RPC connections from specified source. Valid for <ip> are a single IP (e.g. 1.2.3.4), a network/netmask (e.g. 1.2.3.4/255.255.255.0) or a network/CIDR (e.g. 1.2.3.4/24). This option can be specified multiple times") + "\n";
    strUsage += "  -rpcthreads=<n>        " + strprintf(_("Set the number of threads to service RPC calls (default: %d)"), 4) + "\n";
    strUsage += "  -rpckeepalive          " + strprintf(_("RPC support for HTTP persistent connections (default: %d)"), 1) + "\n";

    strUsage += "\n" + _("RPC SSL options: (see the Bitcoin Wiki for SSL setup instructions)") + "\n";
    strUsage += "  -rpcssl                                  " + _("Use OpenSSL (https) for JSON-RPC connections") + "\n";
    strUsage += "  -rpcsslcertificatechainfile=<file.cert>  " + strprintf(_("Server certificate file (default: %s)"), "server.cert") + "\n";
    strUsage += "  -rpcsslprivatekeyfile=<file.pem>         " + strprintf(_("Server private key (default: %s)"), "server.pem") + "\n";
    strUsage += "  -rpcsslciphers=<ciphers>                 " + strprintf(_("Acceptable ciphers (default: %s)"), "TLSv1.2+HIGH:TLSv1+HIGH:!SSLv2:!aNULL:!eNULL:!3DES:@STRENGTH") + "\n";
=======
>>>>>>> 86755bc8

    return strUsage;
}

std::string LicenseInfo()
{
    // todo: remove urls from translations on next change
    return FormatParagraph(strprintf(_("Copyright (C) 2009-%i The Bitcoin Core Developers"), COPYRIGHT_YEAR)) + "\n" +
           "\n" +
           FormatParagraph(strprintf(_("Copyright (C) 2014-%i The Dash Core Developers"), COPYRIGHT_YEAR)) + "\n" +
           "\n" +
           FormatParagraph(_("This is experimental software.")) + "\n" +
           "\n" +
           FormatParagraph(_("Distributed under the MIT software license, see the accompanying file COPYING or <http://www.opensource.org/licenses/mit-license.php>.")) + "\n" +
           "\n" +
           FormatParagraph(_("This product includes software developed by the OpenSSL Project for use in the OpenSSL Toolkit <https://www.openssl.org/> and cryptographic software written by Eric Young and UPnP software written by Thomas Bernard.")) +
           "\n";
}

static void BlockNotifyCallback(bool initialSync, const CBlockIndex *pBlockIndex)
{
    if (initialSync || !pBlockIndex)
        return;

    std::string strCmd = GetArg("-blocknotify", "");

    boost::replace_all(strCmd, "%s", pBlockIndex->GetBlockHash().GetHex());
    boost::thread t(runCommand, strCmd); // thread runs free
}

struct CImportingNow
{
    CImportingNow() {
        assert(fImporting == false);
        fImporting = true;
    }

    ~CImportingNow() {
        assert(fImporting == true);
        fImporting = false;
    }
};


// If we're using -prune with -reindex, then delete block files that will be ignored by the
// reindex.  Since reindexing works by starting at block file 0 and looping until a blockfile
// is missing, do the same here to delete any later block files after a gap.  Also delete all
// rev files since they'll be rewritten by the reindex anyway.  This ensures that vinfoBlockFile
// is in sync with what's actually on disk by the time we start downloading, so that pruning
// works correctly.
void CleanupBlockRevFiles()
{
    using namespace boost::filesystem;
    map<string, path> mapBlockFiles;

    // Glob all blk?????.dat and rev?????.dat files from the blocks directory.
    // Remove the rev files immediately and insert the blk file paths into an
    // ordered map keyed by block file index.
    LogPrintf("Removing unusable blk?????.dat and rev?????.dat files for -reindex with -prune\n");
    path blocksdir = GetDataDir() / "blocks";
    for (directory_iterator it(blocksdir); it != directory_iterator(); it++) {
        if (is_regular_file(*it) &&
            it->path().filename().string().length() == 12 &&
            it->path().filename().string().substr(8,4) == ".dat")
        {
            if (it->path().filename().string().substr(0,3) == "blk")
                mapBlockFiles[it->path().filename().string().substr(3,5)] = it->path();
            else if (it->path().filename().string().substr(0,3) == "rev")
                remove(it->path());
        }
    }

    // Remove all block files that aren't part of a contiguous set starting at
    // zero by walking the ordered map (keys are block file indices) by
    // keeping a separate counter.  Once we hit a gap (or if 0 doesn't exist)
    // start removing block files.
    int nContigCounter = 0;
    BOOST_FOREACH(const PAIRTYPE(string, path)& item, mapBlockFiles) {
        if (atoi(item.first) == nContigCounter) {
            nContigCounter++;
            continue;
        }
        remove(item.second);
    }
}

void ThreadImport(std::vector<boost::filesystem::path> vImportFiles)
{
<<<<<<< HEAD
    RenameThread("dash-loadblk");

=======
    const CChainParams& chainparams = Params();
    RenameThread("bitcoin-loadblk");
>>>>>>> 86755bc8
    // -reindex
    if (fReindex) {
        CImportingNow imp;
        int nFile = 0;
        while (true) {
            CDiskBlockPos pos(nFile, 0);
            if (!boost::filesystem::exists(GetBlockPosFilename(pos, "blk")))
                break; // No block files left to reindex
            FILE *file = OpenBlockFile(pos, true);
            if (!file)
                break; // This error is logged in OpenBlockFile
            LogPrintf("Reindexing block file blk%05u.dat...\n", (unsigned int)nFile);
            LoadExternalBlockFile(chainparams, file, &pos);
            nFile++;
        }
        pblocktree->WriteReindexing(false);
        fReindex = false;
        LogPrintf("Reindexing finished\n");
        // To avoid ending up in a situation without genesis block, re-try initializing (no-op if reindexing worked):
        InitBlockIndex(chainparams);
    }

    // hardcoded $DATADIR/bootstrap.dat
    boost::filesystem::path pathBootstrap = GetDataDir() / "bootstrap.dat";
    if (boost::filesystem::exists(pathBootstrap)) {
        FILE *file = fopen(pathBootstrap.string().c_str(), "rb");
        if (file) {
            CImportingNow imp;
            boost::filesystem::path pathBootstrapOld = GetDataDir() / "bootstrap.dat.old";
            LogPrintf("Importing bootstrap.dat...\n");
            LoadExternalBlockFile(chainparams, file);
            RenameOver(pathBootstrap, pathBootstrapOld);
        } else {
            LogPrintf("Warning: Could not open bootstrap file %s\n", pathBootstrap.string());
        }
    }

    // -loadblock=
    BOOST_FOREACH(const boost::filesystem::path& path, vImportFiles) {
        FILE *file = fopen(path.string().c_str(), "rb");
        if (file) {
            CImportingNow imp;
            LogPrintf("Importing blocks file %s...\n", path.string());
            LoadExternalBlockFile(chainparams, file);
        } else {
            LogPrintf("Warning: Could not open blocks file %s\n", path.string());
        }
    }

    if (GetBoolArg("-stopafterblockimport", DEFAULT_STOPAFTERBLOCKIMPORT)) {
        LogPrintf("Stopping after block import\n");
        StartShutdown();
    }
}

/** Sanity checks
 *  Ensure that Dash is running in a usable environment with all
 *  necessary library support.
 */
bool InitSanityCheck(void)
{
    if(!ECC_InitSanityCheck()) {
        InitError("Elliptic curve cryptography sanity check failure. Aborting.");
        return false;
    }
    if (!glibc_sanity_test() || !glibcxx_sanity_test())
        return false;

    return true;
}

<<<<<<< HEAD


/** Initialize dash.
=======
bool AppInitServers(boost::thread_group& threadGroup)
{
    RPCServer::OnStopped(&OnRPCStopped);
    RPCServer::OnPreCommand(&OnRPCPreCommand);
    if (!InitHTTPServer())
        return false;
    if (!StartRPC())
        return false;
    if (!StartHTTPRPC())
        return false;
    if (GetBoolArg("-rest", DEFAULT_REST_ENABLE) && !StartREST())
        return false;
    if (!StartHTTPServer())
        return false;
    return true;
}

// Parameter interaction based on rules
void InitParameterInteraction()
{
    // when specifying an explicit binding address, you want to listen on it
    // even when -connect or -proxy is specified
    if (mapArgs.count("-bind")) {
        if (SoftSetBoolArg("-listen", true))
            LogPrintf("%s: parameter interaction: -bind set -> setting -listen=1\n", __func__);
    }
    if (mapArgs.count("-whitebind")) {
        if (SoftSetBoolArg("-listen", true))
            LogPrintf("%s: parameter interaction: -whitebind set -> setting -listen=1\n", __func__);
    }

    if (mapArgs.count("-connect") && mapMultiArgs["-connect"].size() > 0) {
        // when only connecting to trusted nodes, do not seed via DNS, or listen by default
        if (SoftSetBoolArg("-dnsseed", false))
            LogPrintf("%s: parameter interaction: -connect set -> setting -dnsseed=0\n", __func__);
        if (SoftSetBoolArg("-listen", false))
            LogPrintf("%s: parameter interaction: -connect set -> setting -listen=0\n", __func__);
    }

    if (mapArgs.count("-proxy")) {
        // to protect privacy, do not listen by default if a default proxy server is specified
        if (SoftSetBoolArg("-listen", false))
            LogPrintf("%s: parameter interaction: -proxy set -> setting -listen=0\n", __func__);
        // to protect privacy, do not use UPNP when a proxy is set. The user may still specify -listen=1
        // to listen locally, so don't rely on this happening through -listen below.
        if (SoftSetBoolArg("-upnp", false))
            LogPrintf("%s: parameter interaction: -proxy set -> setting -upnp=0\n", __func__);
        // to protect privacy, do not discover addresses by default
        if (SoftSetBoolArg("-discover", false))
            LogPrintf("%s: parameter interaction: -proxy set -> setting -discover=0\n", __func__);
    }

    if (!GetBoolArg("-listen", DEFAULT_LISTEN)) {
        // do not map ports or try to retrieve public IP when not listening (pointless)
        if (SoftSetBoolArg("-upnp", false))
            LogPrintf("%s: parameter interaction: -listen=0 -> setting -upnp=0\n", __func__);
        if (SoftSetBoolArg("-discover", false))
            LogPrintf("%s: parameter interaction: -listen=0 -> setting -discover=0\n", __func__);
        if (SoftSetBoolArg("-listenonion", false))
            LogPrintf("%s: parameter interaction: -listen=0 -> setting -listenonion=0\n", __func__);
    }

    if (mapArgs.count("-externalip")) {
        // if an explicit public IP is specified, do not try to find others
        if (SoftSetBoolArg("-discover", false))
            LogPrintf("%s: parameter interaction: -externalip set -> setting -discover=0\n", __func__);
    }

    if (GetBoolArg("-salvagewallet", false)) {
        // Rewrite just private keys: rescan to find transactions
        if (SoftSetBoolArg("-rescan", true))
            LogPrintf("%s: parameter interaction: -salvagewallet=1 -> setting -rescan=1\n", __func__);
    }

    // -zapwallettx implies a rescan
    if (GetBoolArg("-zapwallettxes", false)) {
        if (SoftSetBoolArg("-rescan", true))
            LogPrintf("%s: parameter interaction: -zapwallettxes=<mode> -> setting -rescan=1\n", __func__);
    }

    // disable walletbroadcast and whitelistrelay in blocksonly mode
    if (GetBoolArg("-blocksonly", DEFAULT_BLOCKSONLY)) {
        if (SoftSetBoolArg("-whitelistrelay", false))
            LogPrintf("%s: parameter interaction: -blocksonly=1 -> setting -whitelistrelay=0\n", __func__);
#ifdef ENABLE_WALLET
        if (SoftSetBoolArg("-walletbroadcast", false))
            LogPrintf("%s: parameter interaction: -blocksonly=1 -> setting -walletbroadcast=0\n", __func__);
#endif
    }

    // Forcing relay from whitelisted hosts implies we will accept relays from them in the first place.
    if (GetBoolArg("-whitelistforcerelay", DEFAULT_WHITELISTFORCERELAY)) {
        if (SoftSetBoolArg("-whitelistrelay", true))
            LogPrintf("%s: parameter interaction: -whitelistforcerelay=1 -> setting -whitelistrelay=1\n", __func__);
    }
}

void InitLogging()
{
    fPrintToConsole = GetBoolArg("-printtoconsole", false);
    fLogTimestamps = GetBoolArg("-logtimestamps", DEFAULT_LOGTIMESTAMPS);
    fLogTimeMicros = GetBoolArg("-logtimemicros", DEFAULT_LOGTIMEMICROS);
    fLogIPs = GetBoolArg("-logips", DEFAULT_LOGIPS);

    LogPrintf("\n\n\n\n\n\n\n\n\n\n\n\n\n\n\n\n\n\n\n\n");
    LogPrintf("Bitcoin version %s (%s)\n", FormatFullVersion(), CLIENT_DATE);
}

/** Initialize bitcoin.
>>>>>>> 86755bc8
 *  @pre Parameters should be parsed and config file should be read.
 */
bool AppInit2(boost::thread_group& threadGroup, CScheduler& scheduler)
{
    // ********************************************************* Step 1: setup
#ifdef _MSC_VER
    // Turn off Microsoft heap dump noise
    _CrtSetReportMode(_CRT_WARN, _CRTDBG_MODE_FILE);
    _CrtSetReportFile(_CRT_WARN, CreateFileA("NUL", GENERIC_WRITE, 0, NULL, OPEN_EXISTING, 0, 0));
#endif
#if _MSC_VER >= 1400
    // Disable confusing "helpful" text message on abort, Ctrl-C
    _set_abort_behavior(0, _WRITE_ABORT_MSG | _CALL_REPORTFAULT);
#endif
#ifdef WIN32
    // Enable Data Execution Prevention (DEP)
    // Minimum supported OS versions: WinXP SP3, WinVista >= SP1, Win Server 2008
    // A failure is non-critical and needs no further attention!
#ifndef PROCESS_DEP_ENABLE
    // We define this here, because GCCs winbase.h limits this to _WIN32_WINNT >= 0x0601 (Windows 7),
    // which is not correct. Can be removed, when GCCs winbase.h is fixed!
#define PROCESS_DEP_ENABLE 0x00000001
#endif
    typedef BOOL (WINAPI *PSETPROCDEPPOL)(DWORD);
    PSETPROCDEPPOL setProcDEPPol = (PSETPROCDEPPOL)GetProcAddress(GetModuleHandleA("Kernel32.dll"), "SetProcessDEPPolicy");
    if (setProcDEPPol != NULL) setProcDEPPol(PROCESS_DEP_ENABLE);
#endif

    if (!SetupNetworking())
        return InitError("Initializing networking failed");

#ifndef WIN32
    if (GetBoolArg("-sysperms", false)) {
#ifdef ENABLE_WALLET
        if (!GetBoolArg("-disablewallet", false))
            return InitError("-sysperms is not allowed in combination with enabled wallet functionality");
#endif
    } else {
        umask(077);
    }


    // Clean shutdown on SIGTERM
    struct sigaction sa;
    sa.sa_handler = HandleSIGTERM;
    sigemptyset(&sa.sa_mask);
    sa.sa_flags = 0;
    sigaction(SIGTERM, &sa, NULL);
    sigaction(SIGINT, &sa, NULL);

    // Reopen debug.log on SIGHUP
    struct sigaction sa_hup;
    sa_hup.sa_handler = HandleSIGHUP;
    sigemptyset(&sa_hup.sa_mask);
    sa_hup.sa_flags = 0;
    sigaction(SIGHUP, &sa_hup, NULL);

    // Ignore SIGPIPE, otherwise it will bring the daemon down if the client closes unexpectedly
    signal(SIGPIPE, SIG_IGN);
#endif

    // ********************************************************* Step 2: parameter interactions
<<<<<<< HEAD
    // Set this early so that parameter interactions go to console
    fPrintToConsole = GetBoolArg("-printtoconsole", false);
    fPrintToDebugLog = GetBoolArg("-printtodebuglog", true) && !fPrintToConsole;
    fLogTimestamps = GetBoolArg("-logtimestamps", true);
    fLogIPs = GetBoolArg("-logips", false);
=======
    const CChainParams& chainparams = Params();
>>>>>>> 86755bc8

    // also see: InitParameterInteraction()

<<<<<<< HEAD
    if (mapArgs.count("-proxy")) {
        // to protect privacy, do not listen by default if a default proxy server is specified
        if (SoftSetBoolArg("-listen", false))
            LogPrintf("%s: parameter interaction: -proxy set -> setting -listen=0\n", __func__);
        // to protect privacy, do not use UPNP when a proxy is set. The user may still specify -listen=1
        // to listen locally, so don't rely on this happening through -listen below.
        if (SoftSetBoolArg("-upnp", false))
            LogPrintf("%s: parameter interaction: -proxy set -> setting -upnp=0\n", __func__);
        // to protect privacy, do not discover addresses by default
        if (SoftSetBoolArg("-discover", false))
            LogPrintf("AppInit2 : parameter interaction: -proxy set -> setting -discover=0\n");
    }

    if (!GetBoolArg("-listen", true)) {
        // do not map ports or try to retrieve public IP when not listening (pointless)
        if (SoftSetBoolArg("-upnp", false))
            LogPrintf("AppInit2 : parameter interaction: -listen=0 -> setting -upnp=0\n");
        if (SoftSetBoolArg("-discover", false))
            LogPrintf("AppInit2 : parameter interaction: -listen=0 -> setting -discover=0\n");
    }

    if (mapArgs.count("-externalip")) {
        // if an explicit public IP is specified, do not try to find others
        if (SoftSetBoolArg("-discover", false))
            LogPrintf("AppInit2 : parameter interaction: -externalip set -> setting -discover=0\n");
    }

    if (GetBoolArg("-salvagewallet", false)) {
        // Rewrite just private keys: rescan to find transactions
        if (SoftSetBoolArg("-rescan", true))
            LogPrintf("AppInit2 : parameter interaction: -salvagewallet=1 -> setting -rescan=1\n");
    }

    // -zapwallettx implies a rescan
    if (GetBoolArg("-zapwallettxes", false)) {
        if (SoftSetBoolArg("-rescan", true))
            LogPrintf("AppInit2 : parameter interaction: -zapwallettxes=<mode> -> setting -rescan=1\n");
=======
    // if using block pruning, then disable txindex
    if (GetArg("-prune", 0)) {
        if (GetBoolArg("-txindex", DEFAULT_TXINDEX))
            return InitError(_("Prune mode is incompatible with -txindex."));
#ifdef ENABLE_WALLET
        if (GetBoolArg("-rescan", false)) {
            return InitError(_("Rescans are not possible in pruned mode. You will need to use -reindex which will download the whole blockchain again."));
        }
#endif
>>>>>>> 86755bc8
    }

    if(!GetBoolArg("-enableinstantx", fEnableInstantX)){
        if (SoftSetArg("-instantxdepth", 0))
            LogPrintf("AppInit2 : parameter interaction: -enableinstantx=false -> setting -nInstantXDepth=0\n");
    }

    if (GetArg("-liquidityprovider", 0) > 0) {
        int nLiqProvTmp = GetArg("-liquidityprovider", 0);
        mapArgs["-enabledarksend"] = "1";
        LogPrintf("AppInit2 : parameter interaction: -liquidityprovider=%d -> setting -enabledarksend=1\n", nLiqProvTmp);
        mapArgs["-darksendrounds"] = "99999";
        LogPrintf("AppInit2 : parameter interaction: -liquidityprovider=%d -> setting -darksendrounds=99999\n", nLiqProvTmp);
        mapArgs["-anonymizedashamount"] = "999999";
        LogPrintf("AppInit2 : parameter interaction: -liquidityprovider=%d -> setting -anonymizedashamount=999999\n", nLiqProvTmp);
        mapArgs["-darksendmultisession"] = "0";
        LogPrintf("AppInit2 : parameter interaction: -liquidityprovider=%d -> setting -darksendmultisession=0\n", nLiqProvTmp);
    }

    // Make sure enough file descriptors are available
    int nBind = std::max((int)mapArgs.count("-bind") + (int)mapArgs.count("-whitebind"), 1);
    int nUserMaxConnections = GetArg("-maxconnections", DEFAULT_MAX_PEER_CONNECTIONS);
    nMaxConnections = std::max(nUserMaxConnections, 0);

    // Trim requested connection counts, to fit into system limitations
    nMaxConnections = std::max(std::min(nMaxConnections, (int)(FD_SETSIZE - nBind - MIN_CORE_FILEDESCRIPTORS)), 0);
    int nFD = RaiseFileDescriptorLimit(nMaxConnections + MIN_CORE_FILEDESCRIPTORS);
    if (nFD < MIN_CORE_FILEDESCRIPTORS)
        return InitError(_("Not enough file descriptors available."));
    nMaxConnections = std::min(nFD - MIN_CORE_FILEDESCRIPTORS, nMaxConnections);

    if (nMaxConnections < nUserMaxConnections)
        InitWarning(strprintf(_("Reducing -maxconnections from %d to %d, because of system limitations."), nUserMaxConnections, nMaxConnections));

    // ********************************************************* Step 3: parameter-to-internal-flags

    fDebug = !mapMultiArgs["-debug"].empty();
    // Special-case: if -debug=0/-nodebug is set, turn off debugging messages
    const vector<string>& categories = mapMultiArgs["-debug"];
    if (GetBoolArg("-nodebug", false) || find(categories.begin(), categories.end(), string("0")) != categories.end())
        fDebug = false;

    // Check for -debugnet
    if (GetBoolArg("-debugnet", false))
        InitWarning(_("Unsupported argument -debugnet ignored, use -debug=net."));
    // Check for -socks - as this is a privacy risk to continue, exit here
    if (mapArgs.count("-socks"))
        return InitError(_("Unsupported argument -socks found. Setting SOCKS version isn't possible anymore, only SOCKS5 proxies are supported."));
    // Check for -tor - as this is a privacy risk to continue, exit here
    if (GetBoolArg("-tor", false))
        return InitError(_("Unsupported argument -tor found, use -onion."));

    if (GetBoolArg("-benchmark", false))
        InitWarning(_("Unsupported argument -benchmark ignored, use -debug=bench."));

    if (GetBoolArg("-whitelistalwaysrelay", false))
        InitWarning(_("Unsupported argument -whitelistalwaysrelay ignored, use -whitelistrelay and/or -whitelistforcerelay."));

    // Checkmempool and checkblockindex default to true in regtest mode
<<<<<<< HEAD
    mempool.setSanityCheck(GetBoolArg("-checkmempool", Params().DefaultConsistencyChecks()));
    fCheckBlockIndex = GetBoolArg("-checkblockindex", Params().DefaultConsistencyChecks());
    Checkpoints::fEnabled = GetBoolArg("-checkpoints", true);
=======
    int ratio = std::min<int>(std::max<int>(GetArg("-checkmempool", chainparams.DefaultConsistencyChecks() ? 1 : 0), 0), 1000000);
    if (ratio != 0) {
        mempool.setSanityCheck(1.0 / ratio);
    }
    fCheckBlockIndex = GetBoolArg("-checkblockindex", chainparams.DefaultConsistencyChecks());
    fCheckpointsEnabled = GetBoolArg("-checkpoints", DEFAULT_CHECKPOINTS_ENABLED);

    // mempool limits
    int64_t nMempoolSizeMax = GetArg("-maxmempool", DEFAULT_MAX_MEMPOOL_SIZE) * 1000000;
    int64_t nMempoolSizeMin = GetArg("-limitdescendantsize", DEFAULT_DESCENDANT_SIZE_LIMIT) * 1000 * 40;
    if (nMempoolSizeMax < 0 || nMempoolSizeMax < nMempoolSizeMin)
        return InitError(strprintf(_("-maxmempool must be at least %d MB"), std::ceil(nMempoolSizeMin / 1000000.0)));
>>>>>>> 86755bc8

    // -par=0 means autodetect, but nScriptCheckThreads==0 means no concurrency
    nScriptCheckThreads = GetArg("-par", DEFAULT_SCRIPTCHECK_THREADS);
    if (nScriptCheckThreads <= 0)
        nScriptCheckThreads += GetNumCores();
    if (nScriptCheckThreads <= 1)
        nScriptCheckThreads = 0;
    else if (nScriptCheckThreads > MAX_SCRIPTCHECK_THREADS)
        nScriptCheckThreads = MAX_SCRIPTCHECK_THREADS;

    fServer = GetBoolArg("-server", false);
<<<<<<< HEAD
    setvbuf(stdout, NULL, _IOLBF, 0); /// ***TODO*** do we still need this after -printtoconsole is gone?
=======

    // block pruning; get the amount of disk space (in MiB) to allot for block & undo files
    int64_t nSignedPruneTarget = GetArg("-prune", 0) * 1024 * 1024;
    if (nSignedPruneTarget < 0) {
        return InitError(_("Prune cannot be configured with a negative value."));
    }
    nPruneTarget = (uint64_t) nSignedPruneTarget;
    if (nPruneTarget) {
        if (nPruneTarget < MIN_DISK_SPACE_FOR_BLOCK_FILES) {
            return InitError(strprintf(_("Prune configured below the minimum of %d MiB.  Please use a higher number."), MIN_DISK_SPACE_FOR_BLOCK_FILES / 1024 / 1024));
        }
        LogPrintf("Prune configured to target %uMiB on disk for block and undo files.\n", nPruneTarget / 1024 / 1024);
        fPruneMode = true;
    }

>>>>>>> 86755bc8
#ifdef ENABLE_WALLET
    bool fDisableWallet = GetBoolArg("-disablewallet", false);
#endif

    nConnectTimeout = GetArg("-timeout", DEFAULT_CONNECT_TIMEOUT);
    if (nConnectTimeout <= 0)
        nConnectTimeout = DEFAULT_CONNECT_TIMEOUT;

    // Fee-per-kilobyte amount considered the same as "free"
    // If you are mining, be careful setting this:
    // if you set it to zero then
    // a transaction spammer can cheaply fill blocks using
    // 1-satoshi-fee transactions. It should be set above the real
    // cost to you of processing a transaction.
    if (mapArgs.count("-minrelaytxfee"))
    {
        CAmount n = 0;
        if (ParseMoney(mapArgs["-minrelaytxfee"], n) && n > 0)
            ::minRelayTxFee = CFeeRate(n);
        else
            return InitError(strprintf(_("Invalid amount for -minrelaytxfee=<amount>: '%s'"), mapArgs["-minrelaytxfee"]));
    }

    fRequireStandard = !GetBoolArg("-acceptnonstdtxn", !Params().RequireStandard());
    if (Params().RequireStandard() && !fRequireStandard)
        return InitError(strprintf("acceptnonstdtxn is not currently supported for %s chain", chainparams.NetworkIDString()));
    nBytesPerSigOp = GetArg("-bytespersigop", nBytesPerSigOp);

#ifdef ENABLE_WALLET
    if (mapArgs.count("-mintxfee"))
    {
        CAmount n = 0;
        if (ParseMoney(mapArgs["-mintxfee"], n) && n > 0)
            CWallet::minTxFee = CFeeRate(n);
        else
            return InitError(strprintf(_("Invalid amount for -mintxfee=<amount>: '%s'"), mapArgs["-mintxfee"]));
    }
    if (mapArgs.count("-fallbackfee"))
    {
        CAmount nFeePerK = 0;
        if (!ParseMoney(mapArgs["-fallbackfee"], nFeePerK))
            return InitError(strprintf(_("Invalid amount for -fallbackfee=<amount>: '%s'"), mapArgs["-fallbackfee"]));
        if (nFeePerK > nHighTransactionFeeWarning)
            InitWarning(_("-fallbackfee is set very high! This is the transaction fee you may pay when fee estimates are not available."));
        CWallet::fallbackFee = CFeeRate(nFeePerK);
    }
    if (mapArgs.count("-paytxfee"))
    {
        CAmount nFeePerK = 0;
        if (!ParseMoney(mapArgs["-paytxfee"], nFeePerK))
            return InitError(strprintf(_("Invalid amount for -paytxfee=<amount>: '%s'"), mapArgs["-paytxfee"]));
        if (nFeePerK > nHighTransactionFeeWarning)
            InitWarning(_("-paytxfee is set very high! This is the transaction fee you will pay if you send a transaction."));
        payTxFee = CFeeRate(nFeePerK, 1000);
        if (payTxFee < ::minRelayTxFee)
        {
            return InitError(strprintf(_("Invalid amount for -paytxfee=<amount>: '%s' (must be at least %s)"),
                                       mapArgs["-paytxfee"], ::minRelayTxFee.ToString()));
        }
    }
    if (mapArgs.count("-maxtxfee"))
    {
        CAmount nMaxFee = 0;
        if (!ParseMoney(mapArgs["-maxtxfee"], nMaxFee))
            return InitError(strprintf(_("Invalid amount for -maxtxfee=<amount>: '%s'"), mapArgs["-maxtxfee"]));
        if (nMaxFee > nHighTransactionMaxFeeWarning)
<<<<<<< HEAD
            InitWarning(_("Warning: -maxtxfee is set very high! Fees this large could be paid on a single transaction."));
=======
            InitWarning(_("-maxtxfee is set very high! Fees this large could be paid on a single transaction."));
>>>>>>> 86755bc8
        maxTxFee = nMaxFee;
        if (CFeeRate(maxTxFee, 1000) < ::minRelayTxFee)
        {
            return InitError(strprintf(_("Invalid amount for -maxtxfee=<amount>: '%s' (must be at least the minrelay fee of %s to prevent stuck transactions)"),
                                       mapArgs["-maxtxfee"], ::minRelayTxFee.ToString()));
        }
    }
<<<<<<< HEAD
    nTxConfirmTarget = GetArg("-txconfirmtarget", 1);
    bSpendZeroConfChange = GetArg("-spendzeroconfchange", true);
    fSendFreeTransactions = GetArg("-sendfreetransactions", false);
=======
    nTxConfirmTarget = GetArg("-txconfirmtarget", DEFAULT_TX_CONFIRM_TARGET);
    bSpendZeroConfChange = GetBoolArg("-spendzeroconfchange", DEFAULT_SPEND_ZEROCONF_CHANGE);
    fSendFreeTransactions = GetBoolArg("-sendfreetransactions", DEFAULT_SEND_FREE_TRANSACTIONS);
>>>>>>> 86755bc8

    std::string strWalletFile = GetArg("-wallet", "wallet.dat");
#endif // ENABLE_WALLET

    fIsBareMultisigStd = GetBoolArg("-permitbaremultisig", DEFAULT_PERMIT_BAREMULTISIG);
    fAcceptDatacarrier = GetBoolArg("-datacarrier", DEFAULT_ACCEPT_DATACARRIER);
    nMaxDatacarrierBytes = GetArg("-datacarriersize", nMaxDatacarrierBytes);

    fAlerts = GetBoolArg("-alerts", DEFAULT_ALERTS);

<<<<<<< HEAD
=======
    // Option to startup with mocktime set (used for regression testing):
    SetMockTime(GetArg("-mocktime", 0)); // SetMockTime(0) is a no-op

    if (GetBoolArg("-peerbloomfilters", true))
        nLocalServices |= NODE_BLOOM;

    fPermitReplacement = GetBoolArg("-permitrbf", DEFAULT_PERMIT_REPLACEMENT);

>>>>>>> 86755bc8
    // ********************************************************* Step 4: application initialization: dir lock, daemonize, pidfile, debug log

    // Initialize elliptic curve code
    ECC_Start();
    globalVerifyHandle.reset(new ECCVerifyHandle());

    // Sanity check
    if (!InitSanityCheck())
        return InitError(_("Initialization sanity check failed. Dash Core is shutting down."));

    std::string strDataDir = GetDataDir().string();
#ifdef ENABLE_WALLET
    // Wallet file must be a plain filename without a directory
    if (strWalletFile != boost::filesystem::basename(strWalletFile) + boost::filesystem::extension(strWalletFile))
        return InitError(strprintf(_("Wallet %s resides outside data directory %s"), strWalletFile, strDataDir));
#endif
    // Make sure only a single Dash process is using the data directory.
    boost::filesystem::path pathLockFile = GetDataDir() / ".lock";
    FILE* file = fopen(pathLockFile.string().c_str(), "a"); // empty lock file; created if it doesn't exist.
    if (file) fclose(file);
<<<<<<< HEAD
    static boost::interprocess::file_lock lock(pathLockFile.string().c_str());

    // Wait maximum 10 seconds if an old wallet is still running. Avoids lockup during restart
    if (!lock.timed_lock(boost::get_system_time() + boost::posix_time::seconds(10)))
        return InitError(strprintf(_("Cannot obtain a lock on data directory %s. Dash Core is probably already running."), strDataDir));
=======

    try {
        static boost::interprocess::file_lock lock(pathLockFile.string().c_str());
        if (!lock.try_lock())
            return InitError(strprintf(_("Cannot obtain a lock on data directory %s. Bitcoin Core is probably already running."), strDataDir));
    } catch(const boost::interprocess::interprocess_exception& e) {
        return InitError(strprintf(_("Cannot obtain a lock on data directory %s. Bitcoin Core is probably already running.") + " %s.", strDataDir, e.what()));
    }
>>>>>>> 86755bc8

#ifndef WIN32
    CreatePidFile(GetPidFile(), getpid());
#endif
    if (GetBoolArg("-shrinkdebugfile", !fDebug))
        ShrinkDebugFile();
<<<<<<< HEAD
    LogPrintf("\n\n\n\n\n\n\n\n\n\n\n\n\n\n\n\n\n\n\n\n");
    LogPrintf("Dash version %s (%s)\n", FormatFullVersion(), CLIENT_DATE);
=======

    if (fPrintToDebugLog)
        OpenDebugLog();

#if (OPENSSL_VERSION_NUMBER < 0x10100000L)
>>>>>>> 86755bc8
    LogPrintf("Using OpenSSL version %s\n", SSLeay_version(SSLEAY_VERSION));
#else
    LogPrintf("Using OpenSSL version %s\n", OpenSSL_version(OPENSSL_VERSION));
#endif

#ifdef ENABLE_WALLET
    LogPrintf("Using BerkeleyDB version %s\n", DbEnv::version(0, 0, 0));
#endif
    if (!fLogTimestamps)
        LogPrintf("Startup time: %s\n", DateTimeStrFormat("%Y-%m-%d %H:%M:%S", GetTime()));
    LogPrintf("Default data directory %s\n", GetDefaultDataDir().string());
    LogPrintf("Using data directory %s\n", strDataDir);
    LogPrintf("Using config file %s\n", GetConfigFile().string());
    LogPrintf("Using at most %i connections (%i file descriptors available)\n", nMaxConnections, nFD);
    std::ostringstream strErrors;

    LogPrintf("Using %u threads for script verification\n", nScriptCheckThreads);
    if (nScriptCheckThreads) {
        for (int i=0; i<nScriptCheckThreads-1; i++)
            threadGroup.create_thread(&ThreadScriptCheck);
    }

<<<<<<< HEAD
    if (mapArgs.count("-sporkkey")) // spork priv key
    {
        if (!sporkManager.SetPrivKey(GetArg("-sporkkey", "")))
            return InitError(_("Unable to sign spork message, wrong key?"));
    }
=======
    // Start the lightweight task scheduler thread
    CScheduler::Function serviceLoop = boost::bind(&CScheduler::serviceQueue, &scheduler);
    threadGroup.create_thread(boost::bind(&TraceThread<CScheduler::Function>, "scheduler", serviceLoop));
>>>>>>> 86755bc8

    /* Start the RPC server already.  It will be started in "warmup" mode
     * and not really process calls already (but it will signify connections
     * that the server is there and will be ready later).  Warmup mode will
     * be disabled when initialisation is finished.
     */
    if (fServer)
    {
        uiInterface.InitMessage.connect(SetRPCWarmupStatus);
        if (!AppInitServers(threadGroup))
            return InitError(_("Unable to start HTTP server. See debug log for details."));
    }

    int64_t nStart;

    // ********************************************************* Step 5: Backup wallet and verify wallet database integrity
#ifdef ENABLE_WALLET
    if (!fDisableWallet) {
    
        filesystem::path backupDir = GetDataDir() / "backups";
        if (!filesystem::exists(backupDir))
        {
            // Always create backup folder to not confuse the operating system's file browser
            filesystem::create_directories(backupDir);
        }
        nWalletBackups = GetArg("-createwalletbackups", 10);
        nWalletBackups = std::max(0, std::min(10, nWalletBackups));
        if(nWalletBackups > 0)
        {
            if (filesystem::exists(backupDir))
            {
                // Create backup of the wallet
                std::string dateTimeStr = DateTimeStrFormat(".%Y-%m-%d-%H-%M", GetTime());
                std::string backupPathStr = backupDir.string();
                backupPathStr += "/" + strWalletFile;
                std::string sourcePathStr = GetDataDir().string();
                sourcePathStr += "/" + strWalletFile;
                boost::filesystem::path sourceFile = sourcePathStr;
                boost::filesystem::path backupFile = backupPathStr + dateTimeStr;
                sourceFile.make_preferred();
                backupFile.make_preferred();
                if(boost::filesystem::exists(sourceFile)) {
                    try {
                        boost::filesystem::copy_file(sourceFile, backupFile);
                        LogPrintf("Creating backup of %s -> %s\n", sourceFile, backupFile);
                    } catch(boost::filesystem::filesystem_error &error) {
                        LogPrintf("Failed to create backup %s\n", error.what());
                    }
                }
                // Keep only the last 10 backups, including the new one of course
                typedef std::multimap<std::time_t, boost::filesystem::path> folder_set_t;
                folder_set_t folder_set;
                boost::filesystem::directory_iterator end_iter;
                boost::filesystem::path backupFolder = backupDir.string();
                backupFolder.make_preferred();
                // Build map of backup files for current(!) wallet sorted by last write time
                boost::filesystem::path currentFile;
                for (boost::filesystem::directory_iterator dir_iter(backupFolder); dir_iter != end_iter; ++dir_iter)
                {
                    // Only check regular files
                    if ( boost::filesystem::is_regular_file(dir_iter->status()))
                    {
                        currentFile = dir_iter->path().filename();
                        // Only add the backups for the current wallet, e.g. wallet.dat.*
                        if(dir_iter->path().stem().string() == strWalletFile)
                        {
                            folder_set.insert(folder_set_t::value_type(boost::filesystem::last_write_time(dir_iter->path()), *dir_iter));
                        }
                    }
                }
                // Loop backward through backup files and keep the N newest ones (1 <= N <= 10)
                int counter = 0;
                BOOST_REVERSE_FOREACH(PAIRTYPE(const std::time_t, boost::filesystem::path) file, folder_set)
                {
                    counter++;
                    if (counter > nWalletBackups)
                    {
                        // More than nWalletBackups backups: delete oldest one(s)
                        try {
                            boost::filesystem::remove(file.second);
                            LogPrintf("Old backup deleted: %s\n", file.second);
                        } catch(boost::filesystem::filesystem_error &error) {
                            LogPrintf("Failed to delete backup %s\n", error.what());
                        }
                    }
                }
            }
        }

        LogPrintf("Using wallet %s\n", strWalletFile);
        uiInterface.InitMessage(_("Verifying wallet..."));

        std::string warningString;
        std::string errorString;

        if (!CWallet::Verify(strWalletFile, warningString, errorString))
            return false;

        if (!warningString.empty())
            InitWarning(warningString);
        if (!errorString.empty())
            return InitError(errorString);

<<<<<<< HEAD
        if (filesystem::exists(GetDataDir() / strWalletFile))
        {
            CDBEnv::VerifyResult r = bitdb.Verify(strWalletFile, CWalletDB::Recover);
            if (r == CDBEnv::RECOVER_OK)
            {
                string msg = strprintf(_("Warning: wallet.dat corrupt, data salvaged!"
                                         " Original wallet.dat saved as wallet.{timestamp}.bak in %s; if"
                                         " your balance or transactions are incorrect you should"
                                         " restore from a backup."), strDataDir);
                InitWarning(msg);
            }
            if (r == CDBEnv::RECOVER_FAIL)
                return InitError(_("wallet.dat corrupt, salvage failed"));
        }

    // Initialize KeePass Integration
    keePassInt.init();

=======
>>>>>>> 86755bc8
    } // (!fDisableWallet)
#endif // ENABLE_WALLET
    // ********************************************************* Step 6: network initialization

    RegisterNodeSignals(GetNodeSignals());

    // sanitize comments per BIP-0014, format user agent and check total size
    std::vector<string> uacomments;
    BOOST_FOREACH(string cmt, mapMultiArgs["-uacomment"])
    {
        if (cmt != SanitizeString(cmt, SAFE_CHARS_UA_COMMENT))
            return InitError(strprintf(_("User Agent comment (%s) contains unsafe characters."), cmt));
        uacomments.push_back(SanitizeString(cmt, SAFE_CHARS_UA_COMMENT));
    }
    strSubVersion = FormatSubVersion(CLIENT_NAME, CLIENT_VERSION, uacomments);
    if (strSubVersion.size() > MAX_SUBVERSION_LENGTH) {
        return InitError(strprintf(_("Total length of network version string (%i) exceeds maximum length (%i). Reduce the number or size of uacomments."),
            strSubVersion.size(), MAX_SUBVERSION_LENGTH));
    }

    if (mapArgs.count("-onlynet")) {
        std::set<enum Network> nets;
        BOOST_FOREACH(const std::string& snet, mapMultiArgs["-onlynet"]) {
            enum Network net = ParseNetwork(snet);
            if (net == NET_UNROUTABLE)
                return InitError(strprintf(_("Unknown network specified in -onlynet: '%s'"), snet));
            nets.insert(net);
        }
        for (int n = 0; n < NET_MAX; n++) {
            enum Network net = (enum Network)n;
            if (!nets.count(net))
                SetLimited(net);
        }
    }

    if (mapArgs.count("-whitelist")) {
        BOOST_FOREACH(const std::string& net, mapMultiArgs["-whitelist"]) {
            CSubNet subnet(net);
            if (!subnet.IsValid())
                return InitError(strprintf(_("Invalid netmask specified in -whitelist: '%s'"), net));
            CNode::AddWhitelistedRange(subnet);
        }
    }

    bool proxyRandomize = GetBoolArg("-proxyrandomize", DEFAULT_PROXYRANDOMIZE);
    // -proxy sets a proxy for all outgoing network traffic
    // -noproxy (or -proxy=0) as well as the empty string can be used to not set a proxy, this is the default
    std::string proxyArg = GetArg("-proxy", "");
    if (proxyArg != "" && proxyArg != "0") {
        proxyType addrProxy = proxyType(CService(proxyArg, 9050), proxyRandomize);
        if (!addrProxy.IsValid())
            return InitError(strprintf(_("Invalid -proxy address: '%s'"), proxyArg));

        SetProxy(NET_IPV4, addrProxy);
        SetProxy(NET_IPV6, addrProxy);
        SetProxy(NET_TOR, addrProxy);
        SetNameProxy(addrProxy);
        SetReachable(NET_TOR); // by default, -proxy sets onion as reachable, unless -noonion later
    }

    // -onion can be used to set only a proxy for .onion, or override normal proxy for .onion addresses
    // -noonion (or -onion=0) disables connecting to .onion entirely
    // An empty string is used to not override the onion proxy (in which case it defaults to -proxy set above, or none)
    std::string onionArg = GetArg("-onion", "");
    if (onionArg != "") {
        if (onionArg == "0") { // Handle -noonion/-onion=0
            SetReachable(NET_TOR, false); // set onions as unreachable
        } else {
            proxyType addrOnion = proxyType(CService(onionArg, 9050), proxyRandomize);
            if (!addrOnion.IsValid())
                return InitError(strprintf(_("Invalid -onion address: '%s'"), onionArg));
            SetProxy(NET_TOR, addrOnion);
            SetReachable(NET_TOR);
        }
    }

    // see Step 2: parameter interactions for more information about these
    fListen = GetBoolArg("-listen", DEFAULT_LISTEN);
    fDiscover = GetBoolArg("-discover", true);
    fNameLookup = GetBoolArg("-dns", DEFAULT_NAME_LOOKUP);

    bool fBound = false;
    if (fListen) {
        if (mapArgs.count("-bind") || mapArgs.count("-whitebind")) {
            BOOST_FOREACH(const std::string& strBind, mapMultiArgs["-bind"]) {
                CService addrBind;
                if (!Lookup(strBind.c_str(), addrBind, GetListenPort(), false))
                    return InitError(strprintf(_("Cannot resolve -bind address: '%s'"), strBind));
                fBound |= Bind(addrBind, (BF_EXPLICIT | BF_REPORT_ERROR));
            }
            BOOST_FOREACH(const std::string& strBind, mapMultiArgs["-whitebind"]) {
                CService addrBind;
                if (!Lookup(strBind.c_str(), addrBind, 0, false))
                    return InitError(strprintf(_("Cannot resolve -whitebind address: '%s'"), strBind));
                if (addrBind.GetPort() == 0)
                    return InitError(strprintf(_("Need to specify a port with -whitebind: '%s'"), strBind));
                fBound |= Bind(addrBind, (BF_EXPLICIT | BF_REPORT_ERROR | BF_WHITELIST));
            }
        }
        else {
            struct in_addr inaddr_any;
            inaddr_any.s_addr = INADDR_ANY;
            fBound |= Bind(CService(in6addr_any, GetListenPort()), BF_NONE);
            fBound |= Bind(CService(inaddr_any, GetListenPort()), !fBound ? BF_REPORT_ERROR : BF_NONE);
        }
        if (!fBound)
            return InitError(_("Failed to listen on any port. Use -listen=0 if you want this."));
    }

    if (mapArgs.count("-externalip")) {
        BOOST_FOREACH(const std::string& strAddr, mapMultiArgs["-externalip"]) {
            CService addrLocal(strAddr, GetListenPort(), fNameLookup);
            if (!addrLocal.IsValid())
                return InitError(strprintf(_("Cannot resolve -externalip address: '%s'"), strAddr));
            AddLocal(CService(strAddr, GetListenPort(), fNameLookup), LOCAL_MANUAL);
        }
    }

    BOOST_FOREACH(const std::string& strDest, mapMultiArgs["-seednode"])
        AddOneShot(strDest);

#if ENABLE_ZMQ
    pzmqNotificationInterface = CZMQNotificationInterface::CreateWithArguments(mapArgs);

    if (pzmqNotificationInterface) {
        RegisterValidationInterface(pzmqNotificationInterface);
    }
#endif
    if (mapArgs.count("-maxuploadtarget")) {
        CNode::SetMaxOutboundTarget(GetArg("-maxuploadtarget", DEFAULT_MAX_UPLOAD_TARGET)*1024*1024);
    }

    // ********************************************************* Step 7: load block chain

    fReindex = GetBoolArg("-reindex", false);

    // Upgrading to 0.8; hard-link the old blknnnn.dat files into /blocks/
    boost::filesystem::path blocksDir = GetDataDir() / "blocks";
    if (!boost::filesystem::exists(blocksDir))
    {
        boost::filesystem::create_directories(blocksDir);
        bool linked = false;
        for (unsigned int i = 1; i < 10000; i++) {
            boost::filesystem::path source = GetDataDir() / strprintf("blk%04u.dat", i);
            if (!boost::filesystem::exists(source)) break;
            boost::filesystem::path dest = blocksDir / strprintf("blk%05u.dat", i-1);
            try {
                boost::filesystem::create_hard_link(source, dest);
                LogPrintf("Hardlinked %s -> %s\n", source.string(), dest.string());
                linked = true;
            } catch (const boost::filesystem::filesystem_error& e) {
                // Note: hardlink creation failing is not a disaster, it just means
                // blocks will get re-downloaded from peers.
                LogPrintf("Error hardlinking blk%04u.dat: %s\n", i, e.what());
                break;
            }
        }
        if (linked)
        {
            fReindex = true;
        }
    }

    // cache size calculations
<<<<<<< HEAD
    size_t nTotalCache = (GetArg("-dbcache", nDefaultDbCache) << 20);
    if (nTotalCache < (nMinDbCache << 20))
        nTotalCache = (nMinDbCache << 20); // total cache cannot be less than nMinDbCache
    else if (nTotalCache > (nMaxDbCache << 20))
        nTotalCache = (nMaxDbCache << 20); // total cache cannot be greater than nMaxDbCache
    size_t nBlockTreeDBCache = nTotalCache / 8;
    if (nBlockTreeDBCache > (1 << 21) && !GetBoolArg("-txindex", true))
=======
    int64_t nTotalCache = (GetArg("-dbcache", nDefaultDbCache) << 20);
    nTotalCache = std::max(nTotalCache, nMinDbCache << 20); // total cache cannot be less than nMinDbCache
    nTotalCache = std::min(nTotalCache, nMaxDbCache << 20); // total cache cannot be greated than nMaxDbcache
    int64_t nBlockTreeDBCache = nTotalCache / 8;
    if (nBlockTreeDBCache > (1 << 21) && !GetBoolArg("-txindex", DEFAULT_TXINDEX))
>>>>>>> 86755bc8
        nBlockTreeDBCache = (1 << 21); // block tree db cache shouldn't be larger than 2 MiB
    nTotalCache -= nBlockTreeDBCache;
    int64_t nCoinDBCache = std::min(nTotalCache / 2, (nTotalCache / 4) + (1 << 23)); // use 25%-50% of the remainder for disk cache
    nTotalCache -= nCoinDBCache;
    nCoinCacheUsage = nTotalCache; // the rest goes to in-memory cache
    LogPrintf("Cache configuration:\n");
    LogPrintf("* Using %.1fMiB for block index database\n", nBlockTreeDBCache * (1.0 / 1024 / 1024));
    LogPrintf("* Using %.1fMiB for chain state database\n", nCoinDBCache * (1.0 / 1024 / 1024));
    LogPrintf("* Using %.1fMiB for in-memory UTXO set\n", nCoinCacheUsage * (1.0 / 1024 / 1024));

    bool fLoaded = false;
    while (!fLoaded) {
        bool fReset = fReindex;
        std::string strLoadError;

        uiInterface.InitMessage(_("Loading block index..."));

        nStart = GetTimeMillis();
        do {
            try {
                UnloadBlockIndex();
                delete pcoinsTip;
                delete pcoinsdbview;
                delete pcoinscatcher;
                delete pblocktree;

                pblocktree = new CBlockTreeDB(nBlockTreeDBCache, false, fReindex);
                pcoinsdbview = new CCoinsViewDB(nCoinDBCache, false, fReindex);
                pcoinscatcher = new CCoinsViewErrorCatcher(pcoinsdbview);
                pcoinsTip = new CCoinsViewCache(pcoinscatcher);

                if (fReindex) {
                    pblocktree->WriteReindexing(true);
                    //If we're reindexing in prune mode, wipe away unusable block files and all undo data files
                    if (fPruneMode)
                        CleanupBlockRevFiles();
                }

                if (!LoadBlockIndex()) {
                    strLoadError = _("Error loading block database");
                    break;
                }

                // If the loaded chain has a wrong genesis, bail out immediately
                // (we're likely using a testnet datadir, or the other way around).
                if (!mapBlockIndex.empty() && mapBlockIndex.count(chainparams.GetConsensus().hashGenesisBlock) == 0)
                    return InitError(_("Incorrect or no genesis block found. Wrong datadir for network?"));

                // Initialize the block index (no-op if non-empty database was already loaded)
                if (!InitBlockIndex(chainparams)) {
                    strLoadError = _("Error initializing block database");
                    break;
                }

                // Check for changed -txindex state
<<<<<<< HEAD
                if (fTxIndex != GetBoolArg("-txindex", true)) {
=======
                if (fTxIndex != GetBoolArg("-txindex", DEFAULT_TXINDEX)) {
>>>>>>> 86755bc8
                    strLoadError = _("You need to rebuild the database using -reindex to change -txindex");
                    break;
                }

                // Check for changed -prune state.  What we are concerned about is a user who has pruned blocks
                // in the past, but is now trying to run unpruned.
                if (fHavePruned && !fPruneMode) {
                    strLoadError = _("You need to rebuild the database using -reindex to go back to unpruned mode.  This will redownload the entire blockchain");
                    break;
                }

                uiInterface.InitMessage(_("Verifying blocks..."));
                if (fHavePruned && GetArg("-checkblocks", DEFAULT_CHECKBLOCKS) > MIN_BLOCKS_TO_KEEP) {
                    LogPrintf("Prune: pruned datadir may not have more than %d blocks; -checkblocks=%d may fail\n",
                        MIN_BLOCKS_TO_KEEP, GetArg("-checkblocks", DEFAULT_CHECKBLOCKS));
                }

                {
                    LOCK(cs_main);
                    CBlockIndex* tip = chainActive.Tip();
                    if (tip && tip->nTime > GetAdjustedTime() + 2 * 60 * 60) {
                        strLoadError = _("The block database contains a block which appears to be from the future. "
                                "This may be due to your computer's date and time being set incorrectly. "
                                "Only rebuild the block database if you are sure that your computer's date and time are correct");
                        break;
                    }
                }

                if (!CVerifyDB().VerifyDB(chainparams, pcoinsdbview, GetArg("-checklevel", DEFAULT_CHECKLEVEL),
                              GetArg("-checkblocks", DEFAULT_CHECKBLOCKS))) {
                    strLoadError = _("Corrupted block database detected");
                    break;
                }
            } catch (const std::exception& e) {
                if (fDebug) LogPrintf("%s\n", e.what());
                strLoadError = _("Error opening block database");
                break;
            }

            fLoaded = true;
        } while(false);

        if (!fLoaded) {
            // first suggest a reindex
            if (!fReset) {
                bool fRet = uiInterface.ThreadSafeMessageBox(
                    strLoadError + ".\n\n" + _("Do you want to rebuild the block database now?"),
                    "", CClientUIInterface::MSG_ERROR | CClientUIInterface::BTN_ABORT);
                if (fRet) {
                    fReindex = true;
                    fRequestShutdown = false;
                } else {
                    LogPrintf("Aborted block database rebuild. Exiting.\n");
                    return false;
                }
            } else {
                return InitError(strLoadError);
            }
        }
    }

    // As LoadBlockIndex can take several minutes, it's possible the user
    // requested to kill the GUI during the last operation. If so, exit.
    // As the program has not fully started yet, Shutdown() is possibly overkill.
    if (fRequestShutdown)
    {
        LogPrintf("Shutdown requested. Exiting.\n");
        return false;
    }
    LogPrintf(" block index %15dms\n", GetTimeMillis() - nStart);

    boost::filesystem::path est_path = GetDataDir() / FEE_ESTIMATES_FILENAME;
    CAutoFile est_filein(fopen(est_path.string().c_str(), "rb"), SER_DISK, CLIENT_VERSION);
    // Allowed to fail as this file IS missing on first startup.
    if (!est_filein.IsNull())
        mempool.ReadFeeEstimates(est_filein);
    fFeeEstimatesInitialized = true;

    // ********************************************************* Step 8: load wallet
#ifdef ENABLE_WALLET
    if (fDisableWallet) {
        pwalletMain = NULL;
        LogPrintf("Wallet disabled!\n");
    } else {

        // needed to restore wallet transaction meta data after -zapwallettxes
        std::vector<CWalletTx> vWtx;

        if (GetBoolArg("-zapwallettxes", false)) {
            uiInterface.InitMessage(_("Zapping all transactions from wallet..."));

            pwalletMain = new CWallet(strWalletFile);
            DBErrors nZapWalletRet = pwalletMain->ZapWalletTx(vWtx);
            if (nZapWalletRet != DB_LOAD_OK) {
                uiInterface.InitMessage(_("Error loading wallet.dat: Wallet corrupted"));
                return false;
            }

            delete pwalletMain;
            pwalletMain = NULL;
        }

        uiInterface.InitMessage(_("Loading wallet..."));

        nStart = GetTimeMillis();
        bool fFirstRun = true;
        pwalletMain = new CWallet(strWalletFile);
        DBErrors nLoadWalletRet = pwalletMain->LoadWallet(fFirstRun);
        if (nLoadWalletRet != DB_LOAD_OK)
        {
            if (nLoadWalletRet == DB_CORRUPT)
                strErrors << _("Error loading wallet.dat: Wallet corrupted") << "\n";
            else if (nLoadWalletRet == DB_NONCRITICAL_ERROR)
            {
                InitWarning(_("Error reading wallet.dat! All keys read correctly, but transaction data"
                             " or address book entries might be missing or incorrect."));
            }
            else if (nLoadWalletRet == DB_TOO_NEW)
                strErrors << _("Error loading wallet.dat: Wallet requires newer version of Dash Core") << "\n";
            else if (nLoadWalletRet == DB_NEED_REWRITE)
            {
                strErrors << _("Wallet needed to be rewritten: restart Dash Core to complete") << "\n";
                LogPrintf("%s", strErrors.str());
                return InitError(strErrors.str());
            }
            else
                strErrors << _("Error loading wallet.dat") << "\n";
        }

        if (GetBoolArg("-upgradewallet", fFirstRun))
        {
            int nMaxVersion = GetArg("-upgradewallet", 0);
            if (nMaxVersion == 0) // the -upgradewallet without argument case
            {
                LogPrintf("Performing wallet upgrade to %i\n", FEATURE_LATEST);
                nMaxVersion = CLIENT_VERSION;
                pwalletMain->SetMinVersion(FEATURE_LATEST); // permanently upgrade the wallet immediately
            }
            else
                LogPrintf("Allowing wallet upgrade up to %i\n", nMaxVersion);
            if (nMaxVersion < pwalletMain->GetVersion())
                strErrors << _("Cannot downgrade wallet") << "\n";
            pwalletMain->SetMaxVersion(nMaxVersion);
        }

        if (fFirstRun)
        {
            // Create new keyUser and set as default key
            RandAddSeedPerfmon();

            CPubKey newDefaultKey;
            if (pwalletMain->GetKeyFromPool(newDefaultKey)) {
                pwalletMain->SetDefaultKey(newDefaultKey);
                if (!pwalletMain->SetAddressBook(pwalletMain->vchDefaultKey.GetID(), "", "receive"))
                    strErrors << _("Cannot write default address") << "\n";
            }

            pwalletMain->SetBestChain(chainActive.GetLocator());
        }

        LogPrintf("%s", strErrors.str());
        LogPrintf(" wallet      %15dms\n", GetTimeMillis() - nStart);

        RegisterValidationInterface(pwalletMain);

        CBlockIndex *pindexRescan = chainActive.Tip();
        if (GetBoolArg("-rescan", false))
            pindexRescan = chainActive.Genesis();
        else
        {
            CWalletDB walletdb(strWalletFile);
            CBlockLocator locator;
            if (walletdb.ReadBestBlock(locator))
                pindexRescan = FindForkInGlobalIndex(chainActive, locator);
            else
                pindexRescan = chainActive.Genesis();
        }
        if (chainActive.Tip() && chainActive.Tip() != pindexRescan)
        {
            //We can't rescan beyond non-pruned blocks, stop and throw an error
            //this might happen if a user uses a old wallet within a pruned node
            // or if he ran -disablewallet for a longer time, then decided to re-enable
            if (fPruneMode)
            {
                CBlockIndex *block = chainActive.Tip();
                while (block && block->pprev && (block->pprev->nStatus & BLOCK_HAVE_DATA) && block->pprev->nTx > 0 && pindexRescan != block)
                    block = block->pprev;

                if (pindexRescan != block)
                    return InitError(_("Prune: last wallet synchronisation goes beyond pruned data. You need to -reindex (download the whole blockchain again in case of pruned node)"));
            }

            uiInterface.InitMessage(_("Rescanning..."));
            LogPrintf("Rescanning last %i blocks (from block %i)...\n", chainActive.Height() - pindexRescan->nHeight, pindexRescan->nHeight);
            nStart = GetTimeMillis();
            pwalletMain->ScanForWalletTransactions(pindexRescan, true);
            LogPrintf(" rescan      %15dms\n", GetTimeMillis() - nStart);
            pwalletMain->SetBestChain(chainActive.GetLocator());
            nWalletDBUpdated++;

            // Restore wallet transaction metadata after -zapwallettxes=1
            if (GetBoolArg("-zapwallettxes", false) && GetArg("-zapwallettxes", "1") != "2")
            {
                CWalletDB walletdb(strWalletFile);

                BOOST_FOREACH(const CWalletTx& wtxOld, vWtx)
                {
                    uint256 hash = wtxOld.GetHash();
                    std::map<uint256, CWalletTx>::iterator mi = pwalletMain->mapWallet.find(hash);
                    if (mi != pwalletMain->mapWallet.end())
                    {
                        const CWalletTx* copyFrom = &wtxOld;
                        CWalletTx* copyTo = &mi->second;
                        copyTo->mapValue = copyFrom->mapValue;
                        copyTo->vOrderForm = copyFrom->vOrderForm;
                        copyTo->nTimeReceived = copyFrom->nTimeReceived;
                        copyTo->nTimeSmart = copyFrom->nTimeSmart;
                        copyTo->fFromMe = copyFrom->fFromMe;
                        copyTo->strFromAccount = copyFrom->strFromAccount;
                        copyTo->nOrderPos = copyFrom->nOrderPos;
                        copyTo->WriteToDisk(&walletdb);
                    }
                }
            }
        }
        pwalletMain->SetBroadcastTransactions(GetBoolArg("-walletbroadcast", DEFAULT_WALLETBROADCAST));
    } // (!fDisableWallet)
#else // ENABLE_WALLET
    LogPrintf("No wallet support compiled in!\n");
#endif // !ENABLE_WALLET

    // ********************************************************* Step 9: data directory maintenance

    // if pruning, unset the service bit and perform the initial blockstore prune
    // after any wallet rescanning has taken place.
    if (fPruneMode) {
        LogPrintf("Unsetting NODE_NETWORK on prune mode\n");
        nLocalServices &= ~NODE_NETWORK;
        if (!fReindex) {
            uiInterface.InitMessage(_("Pruning blockstore..."));
            PruneAndFlush();
        }
    }

    // ********************************************************* Step 10: import blocks

    if (mapArgs.count("-blocknotify"))
        uiInterface.NotifyBlockTip.connect(BlockNotifyCallback);

    uiInterface.InitMessage(_("Activating best chain..."));
    // scan for better chains in the block chain database, that are not yet connected in the active best chain
    CValidationState state;
    if (!ActivateBestChain(state, chainparams))
        strErrors << "Failed to connect best block";

    std::vector<boost::filesystem::path> vImportFiles;
    if (mapArgs.count("-loadblock"))
    {
        BOOST_FOREACH(const std::string& strFile, mapMultiArgs["-loadblock"])
            vImportFiles.push_back(strFile);
    }
    threadGroup.create_thread(boost::bind(&ThreadImport, vImportFiles));
    if (chainActive.Tip() == NULL) {
        LogPrintf("Waiting for genesis block to be imported...\n");
        while (!fRequestShutdown && chainActive.Tip() == NULL)
            MilliSleep(10);
    }
<<<<<<< HEAD

    // ********************************************************* Step 10: setup DarkSend

    uiInterface.InitMessage(_("Loading masternode cache..."));

    CMasternodeDB mndb;
    CMasternodeDB::ReadResult readResult = mndb.Read(mnodeman);
    if (readResult == CMasternodeDB::FileError)
        LogPrintf("Missing masternode cache file - mncache.dat, will try to recreate\n");
    else if (readResult != CMasternodeDB::Ok)
    {
        LogPrintf("Error reading mncache.dat: ");
        if(readResult == CMasternodeDB::IncorrectFormat)
            LogPrintf("magic is ok but data has invalid format, will try to recreate\n");
        else
            LogPrintf("file format is unknown or invalid, please fix it manually\n");
    }

    uiInterface.InitMessage(_("Loading budget cache..."));

    CBudgetDB budgetdb;
    CBudgetDB::ReadResult readResult2 = budgetdb.Read(budget);
    
    if (readResult2 == CBudgetDB::FileError)
        LogPrintf("Missing budget cache - budget.dat, will try to recreate\n");
    else if (readResult2 != CBudgetDB::Ok)
    {
        LogPrintf("Error reading budget.dat: ");
        if(readResult2 == CBudgetDB::IncorrectFormat)
            LogPrintf("magic is ok but data has invalid format, will try to recreate\n");
        else
            LogPrintf("file format is unknown or invalid, please fix it manually\n");
    }

    //flag our cached items so we send them to our peers
    budget.ResetSync();
    budget.ClearSeen();


    uiInterface.InitMessage(_("Loading masternode payment cache..."));

    CMasternodePaymentDB mnpayments;
    CMasternodePaymentDB::ReadResult readResult3 = mnpayments.Read(masternodePayments);
    
    if (readResult3 == CMasternodePaymentDB::FileError)
        LogPrintf("Missing masternode payment cache - mnpayments.dat, will try to recreate\n");
    else if (readResult3 != CMasternodePaymentDB::Ok)
    {
        LogPrintf("Error reading mnpayments.dat: ");
        if(readResult3 == CMasternodePaymentDB::IncorrectFormat)
            LogPrintf("magic is ok but data has invalid format, will try to recreate\n");
        else
            LogPrintf("file format is unknown or invalid, please fix it manually\n");
    }

    fMasterNode = GetBoolArg("-masternode", false);

    if((fMasterNode || masternodeConfig.getCount() > -1) && fTxIndex == false) {
        return InitError("Enabling Masternode support requires turning on transaction indexing."
                  "Please add txindex=1 to your configuration and start with -reindex");
    }

    if(fMasterNode) {
        LogPrintf("IS DARKSEND MASTER NODE\n");
        strMasterNodeAddr = GetArg("-masternodeaddr", "");

        LogPrintf(" addr %s\n", strMasterNodeAddr.c_str());

        if(!strMasterNodeAddr.empty()){
            CService addrTest = CService(strMasterNodeAddr);
            if (!addrTest.IsValid()) {
                return InitError("Invalid -masternodeaddr address: " + strMasterNodeAddr);
            }
        }

        strMasterNodePrivKey = GetArg("-masternodeprivkey", "");
        if(!strMasterNodePrivKey.empty()){
            std::string errorMessage;

            CKey key;
            CPubKey pubkey;

            if(!darkSendSigner.SetKey(strMasterNodePrivKey, errorMessage, key, pubkey))
            {
                return InitError(_("Invalid masternodeprivkey. Please see documenation."));
            }

            activeMasternode.pubKeyMasternode = pubkey;

        } else {
            return InitError(_("You must specify a masternodeprivkey in the configuration. Please see documentation for help."));
        }
    }
    
    //get the mode of budget voting for this masternode
    strBudgetMode = GetArg("-budgetvotemode", "auto");

    if(GetBoolArg("-mnconflock", true) && pwalletMain) {
        LOCK(pwalletMain->cs_wallet);
        LogPrintf("Locking Masternodes:\n");
        uint256 mnTxHash;
        BOOST_FOREACH(CMasternodeConfig::CMasternodeEntry mne, masternodeConfig.getEntries()) {
            LogPrintf("  %s %s\n", mne.getTxHash(), mne.getOutputIndex());
            mnTxHash.SetHex(mne.getTxHash());
            COutPoint outpoint = COutPoint(mnTxHash, boost::lexical_cast<unsigned int>(mne.getOutputIndex()));
            pwalletMain->LockCoin(outpoint);
        }
    }

    nLiquidityProvider = GetArg("-liquidityprovider", nLiquidityProvider);
    nLiquidityProvider = std::min(std::max(nLiquidityProvider, 0), 100);
    darkSendPool.SetMinBlockSpacing(nLiquidityProvider * 15);

    fEnableDarksend = GetBoolArg("-enabledarksend", fEnableDarksend);
    fDarksendMultiSession = GetBoolArg("-darksendmultisession", fDarksendMultiSession);
    nDarksendRounds = GetArg("-darksendrounds", nDarksendRounds);
    nDarksendRounds = std::min(std::max(nDarksendRounds, 1), 99999);
    nAnonymizeDashAmount = GetArg("-anonymizedashamount", nAnonymizeDashAmount);
    nAnonymizeDashAmount = std::min(std::max(nAnonymizeDashAmount, 2), 999999);

    fEnableInstantX = GetBoolArg("-enableinstantx", fEnableInstantX);
    nInstantXDepth = GetArg("-instantxdepth", nInstantXDepth);
    nInstantXDepth = std::min(std::max(nInstantXDepth, 0), 60);

    //lite mode disables all Masternode and Darksend related functionality
    fLiteMode = GetBoolArg("-litemode", false);
    if(fMasterNode && fLiteMode){
        return InitError("You can not start a masternode in litemode");
    }

    LogPrintf("fLiteMode %d\n", fLiteMode);
    LogPrintf("nInstantXDepth %d\n", nInstantXDepth);
    LogPrintf("Darksend rounds %d\n", nDarksendRounds);
    LogPrintf("Anonymize Dash Amount %d\n", nAnonymizeDashAmount);
    LogPrintf("Budget Mode %s\n", strBudgetMode.c_str());

    darkSendPool.InitDenominations();
    darkSendPool.InitCollateralAddress();

    threadGroup.create_thread(boost::bind(&ThreadCheckDarkSendPool));
=======
>>>>>>> 86755bc8

    // ********************************************************* Step 11: start node

    if (!CheckDiskSpace())
        return false;

    if (!strErrors.str().empty())
        return InitError(strErrors.str());

    RandAddSeedPerfmon();

    //// debug print
    LogPrintf("mapBlockIndex.size() = %u\n",   mapBlockIndex.size());
    LogPrintf("chainActive.Height() = %d\n",   chainActive.Height());
#ifdef ENABLE_WALLET
    LogPrintf("setKeyPool.size() = %u\n",      pwalletMain ? pwalletMain->setKeyPool.size() : 0);
    LogPrintf("mapWallet.size() = %u\n",       pwalletMain ? pwalletMain->mapWallet.size() : 0);
    LogPrintf("mapAddressBook.size() = %u\n",  pwalletMain ? pwalletMain->mapAddressBook.size() : 0);
#endif

    if (GetBoolArg("-listenonion", DEFAULT_LISTEN_ONION))
        StartTorControl(threadGroup, scheduler);

    StartNode(threadGroup, scheduler);

    // Monitor the chain, and alert if we get blocks much quicker or slower than expected
    int64_t nPowTargetSpacing = Params().GetConsensus().nPowTargetSpacing;
    CScheduler::Function f = boost::bind(&PartitionCheck, &IsInitialBlockDownload,
                                         boost::ref(cs_main), boost::cref(pindexBestHeader), nPowTargetSpacing);
    scheduler.scheduleEvery(f, nPowTargetSpacing);

    // Generate coins in the background
    GenerateBitcoins(GetBoolArg("-gen", DEFAULT_GENERATE), GetArg("-genproclimit", DEFAULT_GENERATE_THREADS), chainparams);

    // ********************************************************* Step 12: finished

    SetRPCWarmupFinished();
    uiInterface.InitMessage(_("Done loading"));

#ifdef ENABLE_WALLET
    if (pwalletMain) {
        // Add wallet transactions that aren't already in a block to mapTransactions
        pwalletMain->ReacceptWalletTransactions();

        // Run a thread to flush wallet periodically
        threadGroup.create_thread(boost::bind(&ThreadFlushWalletDB, boost::ref(pwalletMain->strWalletFile)));
    }
#endif

    return !fRequestShutdown;
}<|MERGE_RESOLUTION|>--- conflicted
+++ resolved
@@ -1,10 +1,6 @@
 // Copyright (c) 2009-2010 Satoshi Nakamoto
-<<<<<<< HEAD
-// Copyright (c) 2009-2014 The Bitcoin developers
-// Copyright (c) 2014-2015 The Dash developers
-=======
 // Copyright (c) 2009-2015 The Bitcoin Core developers
->>>>>>> 86755bc8
+// Copyright (c) 2014-2016 The Dash Core developers
 // Distributed under the MIT software license, see the accompanying
 // file COPYING or http://www.opensource.org/licenses/mit-license.php.
 
@@ -47,16 +43,10 @@
 #include "utilstrencodings.h"
 #include "validationinterface.h"
 #ifdef ENABLE_WALLET
-<<<<<<< HEAD
-#include "db.h"
-#include "wallet.h"
-#include "walletdb.h"
 #include "keepass.h"
-=======
 #include "wallet/db.h"
 #include "wallet/wallet.h"
 #include "wallet/walletdb.h"
->>>>>>> 86755bc8
 #endif
 #include <stdint.h>
 #include <stdio.h>
@@ -85,9 +75,7 @@
 int nWalletBackups = 10;
 #endif
 bool fFeeEstimatesInitialized = false;
-<<<<<<< HEAD
 bool fRestartRequested = false;  // true: restart false: shutdown
-=======
 static const bool DEFAULT_PROXYRANDOMIZE = true;
 static const bool DEFAULT_REST_ENABLE = false;
 static const bool DEFAULT_DISABLE_SAFEMODE = false;
@@ -96,7 +84,6 @@
 #if ENABLE_ZMQ
 static CZMQNotificationInterface* pzmqNotificationInterface = NULL;
 #endif
->>>>>>> 86755bc8
 
 #ifdef WIN32
 // Win32 LevelDB doesn't use filedescriptors, and the ones used for
@@ -171,11 +158,7 @@
             LogPrintf("Error reading from database: %s\n", e.what());
             // Starting the shutdown sequence and returning false to the caller would be
             // interpreted as 'entry not found' (as opposed to unable to read data), and
-<<<<<<< HEAD
-            // could lead to invalid interpration. Just exit immediately, as we can't
-=======
             // could lead to invalid interpretation. Just exit immediately, as we can't
->>>>>>> 86755bc8
             // continue anyway, and all writes should be atomic.
             abort();
         }
@@ -185,8 +168,6 @@
 
 static CCoinsViewDB *pcoinsdbview = NULL;
 static CCoinsViewErrorCatcher *pcoinscatcher = NULL;
-<<<<<<< HEAD
-=======
 static boost::scoped_ptr<ECCVerifyHandle> globalVerifyHandle;
 
 void Interrupt(boost::thread_group& threadGroup)
@@ -198,7 +179,6 @@
     InterruptTorControl();
     threadGroup.interrupt_all();
 }
->>>>>>> 86755bc8
 
 /** Preparing steps before shutting down or restarting the wallet */
 void PrepareShutdown()
@@ -228,13 +208,10 @@
 #endif
     GenerateBitcoins(false, 0, Params());
     StopNode();
-<<<<<<< HEAD
     DumpMasternodes();
     DumpBudgets();
     DumpMasternodePayments();
-=======
     StopTorControl();
->>>>>>> 86755bc8
     UnregisterNodeSignals(GetNodeSignals());
 
     if (fFeeEstimatesInitialized)
@@ -368,16 +345,6 @@
     const bool showDebug = GetBoolArg("-help-debug", false);
 
     // When adding new options to the categories, please keep and ensure alphabetical ordering.
-<<<<<<< HEAD
-    string strUsage = _("Options:") + "\n";
-    strUsage += "  -?                     " + _("This help message") + "\n";
-    strUsage += "  -alertnotify=<cmd>     " + _("Execute command when a relevant alert is received or we see a really long fork (%s in cmd is replaced by message)") + "\n";
-    strUsage += "  -alerts                " + strprintf(_("Receive and display P2P network alerts (default: %u)"), DEFAULT_ALERTS);
-    strUsage += "  -blocknotify=<cmd>     " + _("Execute command when the best block changes (%s in cmd is replaced by block hash)") + "\n";
-    strUsage += "  -checkblocks=<n>       " + strprintf(_("How many blocks to check at startup (default: %u, 0 = all)"), 288) + "\n";
-    strUsage += "  -checklevel=<n>        " + strprintf(_("How thorough the block verification of -checkblocks is (0-4, default: %u)"), 3) + "\n";
-    strUsage += "  -conf=<file>           " + strprintf(_("Specify configuration file (default: %s)"), "dash.conf") + "\n";
-=======
     // Do not translate _(...) -help-debug options, Many technical terms, and only a very small audience, so is unnecessary stress to translators.
     string strUsage = HelpMessageGroup(_("Options:"));
     strUsage += HelpMessageOpt("-?", _("This help message"));
@@ -390,22 +357,12 @@
     strUsage += HelpMessageOpt("-checkblocks=<n>", strprintf(_("How many blocks to check at startup (default: %u, 0 = all)"), DEFAULT_CHECKBLOCKS));
     strUsage += HelpMessageOpt("-checklevel=<n>", strprintf(_("How thorough the block verification of -checkblocks is (0-4, default: %u)"), DEFAULT_CHECKLEVEL));
     strUsage += HelpMessageOpt("-conf=<file>", strprintf(_("Specify configuration file (default: %s)"), BITCOIN_CONF_FILENAME));
->>>>>>> 86755bc8
     if (mode == HMM_BITCOIND)
     {
 #ifndef WIN32
         strUsage += HelpMessageOpt("-daemon", _("Run in the background as a daemon and accept commands"));
 #endif
     }
-<<<<<<< HEAD
-    strUsage += "  -datadir=<dir>         " + _("Specify data directory") + "\n";
-    strUsage += "  -dbcache=<n>           " + strprintf(_("Set database cache size in megabytes (%d to %d, default: %d)"), nMinDbCache, nMaxDbCache, nDefaultDbCache) + "\n";
-    strUsage += "  -loadblock=<file>      " + _("Imports blocks from external blk000??.dat file") + " " + _("on startup") + "\n";
-    strUsage += "  -maxorphantx=<n>       " + strprintf(_("Keep at most <n> unconnectable transactions in memory (default: %u)"), DEFAULT_MAX_ORPHAN_TRANSACTIONS) + "\n";
-    strUsage += "  -par=<n>               " + strprintf(_("Set the number of script verification threads (%u to %d, 0 = auto, <0 = leave that many cores free, default: %d)"), -(int)boost::thread::hardware_concurrency(), MAX_SCRIPTCHECK_THREADS, DEFAULT_SCRIPTCHECK_THREADS) + "\n";
-#ifndef WIN32
-    strUsage += "  -pid=<file>            " + strprintf(_("Specify pid file (default: %s)"), "dashd.pid") + "\n";
-=======
     strUsage += HelpMessageOpt("-datadir=<dir>", _("Specify data directory"));
     strUsage += HelpMessageOpt("-dbcache=<n>", strprintf(_("Set database cache size in megabytes (%d to %d, default: %d)"), nMinDbCache, nMaxDbCache, nDefaultDbCache));
     strUsage += HelpMessageOpt("-loadblock=<file>", _("Imports blocks from external blk000??.dat file on startup"));
@@ -416,7 +373,6 @@
         -GetNumCores(), MAX_SCRIPTCHECK_THREADS, DEFAULT_SCRIPTCHECK_THREADS));
 #ifndef WIN32
     strUsage += HelpMessageOpt("-pid=<file>", strprintf(_("Specify pid file (default: %s)"), BITCOIN_PID_FILENAME));
->>>>>>> 86755bc8
 #endif
     strUsage += HelpMessageOpt("-prune=<n>", strprintf(_("Reduce storage requirements by pruning (deleting) old blocks. This mode is incompatible with -txindex and -rescan. "
             "Warning: Reverting this setting requires re-downloading the entire blockchain. "
@@ -425,32 +381,6 @@
 #ifndef WIN32
     strUsage += HelpMessageOpt("-sysperms", _("Create new files with system default permissions, instead of umask 077 (only effective with disabled wallet functionality)"));
 #endif
-<<<<<<< HEAD
-    strUsage += "  -txindex               " + strprintf(_("Maintain a full transaction index, used by the getrawtransaction rpc call (default: %u)"), 0) + "\n";
-
-    strUsage += "\n" + _("Connection options:") + "\n";
-    strUsage += "  -addnode=<ip>          " + _("Add a node to connect to and attempt to keep the connection open") + "\n";
-    strUsage += "  -banscore=<n>          " + strprintf(_("Threshold for disconnecting misbehaving peers (default: %u)"), 100) + "\n";
-    strUsage += "  -bantime=<n>           " + strprintf(_("Number of seconds to keep misbehaving peers from reconnecting (default: %u)"), 86400) + "\n";
-    strUsage += "  -bind=<addr>           " + _("Bind to given address and always listen on it. Use [host]:port notation for IPv6") + "\n";
-    strUsage += "  -connect=<ip>          " + _("Connect only to the specified node(s)") + "\n";
-    strUsage += "  -discover              " + _("Discover own IP address (default: 1 when listening and no -externalip)") + "\n";
-    strUsage += "  -dns                   " + _("Allow DNS lookups for -addnode, -seednode and -connect") + " " + _("(default: 1)") + "\n";
-    strUsage += "  -dnsseed               " + _("Query for peer addresses via DNS lookup, if low on addresses (default: 1 unless -connect)") + "\n";
-    strUsage += "  -externalip=<ip>       " + _("Specify your own public address") + "\n";
-    strUsage += "  -forcednsseed          " + strprintf(_("Always query for peer addresses via DNS lookup (default: %u)"), 0) + "\n";
-    strUsage += "  -listen                " + _("Accept connections from outside (default: 1 if no -proxy or -connect)") + "\n";
-    strUsage += "  -maxconnections=<n>    " + strprintf(_("Maintain at most <n> connections to peers (default: %u)"), 125) + "\n";
-    strUsage += "  -maxreceivebuffer=<n>  " + strprintf(_("Maximum per-connection receive buffer, <n>*1000 bytes (default: %u)"), 5000) + "\n";
-    strUsage += "  -maxsendbuffer=<n>     " + strprintf(_("Maximum per-connection send buffer, <n>*1000 bytes (default: %u)"), 1000) + "\n";
-    strUsage += "  -onion=<ip:port>       " + strprintf(_("Use separate SOCKS5 proxy to reach peers via Tor hidden services (default: %s)"), "-proxy") + "\n";
-    strUsage += "  -onlynet=<net>         " + _("Only connect to nodes in network <net> (ipv4, ipv6 or onion)") + "\n";
-    strUsage += "  -permitbaremultisig    " + strprintf(_("Relay non-P2SH multisig (default: %u)"), 1) + "\n";
-    strUsage += "  -port=<port>           " + strprintf(_("Listen for connections on <port> (default: %u or testnet: %u)"), 9999, 19999) + "\n";
-    strUsage += "  -proxy=<ip:port>       " + _("Connect through SOCKS5 proxy") + "\n";
-    strUsage += "  -seednode=<ip>         " + _("Connect to a node to retrieve peer addresses, and disconnect") + "\n";
-    strUsage += "  -timeout=<n>           " + strprintf(_("Specify connection timeout in milliseconds (minimum: 1, default: %d)"), DEFAULT_CONNECT_TIMEOUT) + "\n";
-=======
     strUsage += HelpMessageOpt("-txindex", strprintf(_("Maintain a full transaction index, used by the getrawtransaction rpc call (default: %u)"), DEFAULT_TXINDEX));
 
     strUsage += HelpMessageGroup(_("Connection options:"));
@@ -483,7 +413,6 @@
     strUsage += HelpMessageOpt("-timeout=<n>", strprintf(_("Specify connection timeout in milliseconds (minimum: 1, default: %d)"), DEFAULT_CONNECT_TIMEOUT));
     strUsage += HelpMessageOpt("-torcontrol=<ip>:<port>", strprintf(_("Tor control port to use if onion listening enabled (default: %s)"), DEFAULT_TOR_CONTROL));
     strUsage += HelpMessageOpt("-torpassword=<pass>", _("Tor control port password (default: empty)"));
->>>>>>> 86755bc8
 #ifdef USE_UPNP
 #if USE_UPNP
     strUsage += HelpMessageOpt("-upnp", _("Use UPnP to map the listening port (default: 1 when listening and no -proxy)"));
@@ -499,33 +428,6 @@
     strUsage += HelpMessageOpt("-maxuploadtarget=<n>", strprintf(_("Tries to keep outbound traffic under the given target (in MiB per 24h), 0 = no limit (default: %d)"), DEFAULT_MAX_UPLOAD_TARGET));
 
 #ifdef ENABLE_WALLET
-<<<<<<< HEAD
-    strUsage += "\n" + _("Wallet options:") + "\n";
-    strUsage += "  -createwalletbackups=<n> " + _("Number of automatic wallet backups (default: 10)") + "\n";
-    strUsage += "  -disablewallet           " + _("Do not load the wallet and disable wallet RPC calls") + "\n";
-    strUsage += "  -keepass                 " + strprintf(_("Use KeePass 2 integration using KeePassHttp plugin (default: %u)"), 0) + "\n";
-    strUsage += "  -keepassport=<port>      " + strprintf(_("Connect to KeePassHttp on port <port> (default: %u)"), 19455) + "\n";
-    strUsage += "  -keepasskey=<key>        " + _("KeePassHttp key for AES encrypted communication with KeePass") + "\n";
-    strUsage += "  -keepassid=<name>        " + _("KeePassHttp id for the established association") + "\n";
-    strUsage += "  -keepassname=<name>      " + _("Name to construct url for KeePass entry that stores the wallet passphrase") + "\n";
-    strUsage += "  -keypool=<n>             " + strprintf(_("Set key pool size to <n> (default: %u). Run 'keypoolrefill' to apply this to already existing wallets"), DEFAULT_KEYPOOL_SIZE) + "\n";
-    if (GetBoolArg("-help-debug", false))
-        strUsage += "  -mintxfee=<amt>          " + strprintf(_("Fees (in DASH/Kb) smaller than this are considered zero fee for transaction creation (default: %s)"), FormatMoney(CWallet::minTxFee.GetFeePerK())) + "\n";
-    strUsage += "  -paytxfee=<amt>          " + strprintf(_("Fee (in DASH/kB) to add to transactions you send (default: %s)"), FormatMoney(payTxFee.GetFeePerK())) + "\n";
-    strUsage += "  -rescan                  " + _("Rescan the block chain for missing wallet transactions") + " " + _("on startup") + "\n";
-    strUsage += "  -salvagewallet           " + _("Attempt to recover private keys from a corrupt wallet.dat") + " " + _("on startup") + "\n";
-    strUsage += "  -sendfreetransactions    " + strprintf(_("Send transactions as zero-fee transactions if possible (default: %u)"), 0) + "\n";
-    strUsage += "  -spendzeroconfchange     " + strprintf(_("Spend unconfirmed change when sending transactions (default: %u)"), 1) + "\n";
-    strUsage += "  -txconfirmtarget=<n>     " + strprintf(_("If paytxfee is not set, include enough fee so transactions begin confirmation on average within n blocks (default: %u)"), 1) + "\n";
-    strUsage += "  -maxtxfee=<amt>          " + strprintf(_("Maximum total fees to use in a single wallet transaction, setting too low may abort large transactions (default: %s)"), FormatMoney(maxTxFee)) + "\n";
-    strUsage += "  -upgradewallet           " + _("Upgrade wallet to latest format") + " " + _("on startup") + "\n";
-    strUsage += "  -wallet=<file>           " + _("Specify wallet file (within data directory)") + " " + strprintf(_("(default: %s)"), "wallet.dat") + "\n";
-    strUsage += "  -walletnotify=<cmd>      " + _("Execute command when a wallet transaction changes (%s in cmd is replaced by TxID)") + "\n";
-    if (mode == HMM_BITCOIN_QT)
-        strUsage += "  -windowtitle=<name>  " + _("Wallet window title") + "\n";
-    strUsage += "  -zapwallettxes=<mode>    " + _("Delete all wallet transactions and only recover those parts of the blockchain through -rescan on startup") + "\n";
-    strUsage += "                           " + _("(1 = keep tx meta data e.g. account owner and payment request information, 2 = drop tx meta data)") + "\n";
-=======
     strUsage += HelpMessageGroup(_("Wallet options:"));
     strUsage += HelpMessageOpt("-disablewallet", _("Do not load the wallet and disable wallet RPC calls"));
     strUsage += HelpMessageOpt("-keypool=<n>", strprintf(_("Set key pool size to <n> (default: %u)"), DEFAULT_KEYPOOL_SIZE));
@@ -548,7 +450,14 @@
     strUsage += HelpMessageOpt("-walletnotify=<cmd>", _("Execute command when a wallet transaction changes (%s in cmd is replaced by TxID)"));
     strUsage += HelpMessageOpt("-zapwallettxes=<mode>", _("Delete all wallet transactions and only recover those parts of the blockchain through -rescan on startup") +
         " " + _("(1 = keep tx meta data e.g. account owner and payment request information, 2 = drop tx meta data)"));
->>>>>>> 86755bc8
+    strUsage += HelpMessageOpt("-createwalletbackups=<n>", _("Number of automatic wallet backups (default: 10)"));
+    strUsage += HelpMessageOpt("-keepass", strprintf(_("Use KeePass 2 integration using KeePassHttp plugin (default: %u)"), 0));
+    strUsage += HelpMessageOpt("-keepassport=<port>", strprintf(_("Connect to KeePassHttp on port <port> (default: %u)"), 19455));
+    strUsage += HelpMessageOpt("-keepasskey=<key>", _("KeePassHttp key for AES encrypted communication with KeePass"));
+    strUsage += HelpMessageOpt("-keepassid=<name>", _("KeePassHttp id for the established association"));
+    strUsage += HelpMessageOpt("-keepassname=<name>", _("Name to construct url for KeePass entry that stores the wallet passphrase"));
+    if (mode == HMM_BITCOIN_QT)
+        strUsage += HelpMessageOpt("-windowtitle=<name>", _("Wallet window title"));
 #endif
 
 #if ENABLE_ZMQ
@@ -563,25 +472,6 @@
     strUsage += HelpMessageOpt("-uacomment=<cmt>", _("Append comment to the user agent string"));
     if (showDebug)
     {
-<<<<<<< HEAD
-        strUsage += "  -checkpoints           " + strprintf(_("Only accept block chain matching built-in checkpoints (default: %u)"), 1) + "\n";
-        strUsage += "  -dblogsize=<n>         " + strprintf(_("Flush database activity from memory pool to disk log every <n> megabytes (default: %u)"), 100) + "\n";
-        strUsage += "  -disablesafemode       " + strprintf(_("Disable safemode, override a real safe mode event (default: %u)"), 0) + "\n";
-        strUsage += "  -testsafemode          " + strprintf(_("Force safe mode (default: %u)"), 0) + "\n";
-        strUsage += "  -dropmessagestest=<n>  " + _("Randomly drop 1 of every <n> network messages") + "\n";
-        strUsage += "  -fuzzmessagestest=<n>  " + _("Randomly fuzz 1 of every <n> network messages") + "\n";
-        strUsage += "  -flushwallet           " + strprintf(_("Run a thread to flush wallet periodically (default: %u)"), 1) + "\n";
-        strUsage += "  -stopafterblockimport  " + strprintf(_("Stop running after importing blocks from disk (default: %u)"), 0) + "\n";
-    }
-    strUsage += "  -debug=<category>      " + strprintf(_("Output debugging information (default: %u, supplying <category> is optional)"), 0) + "\n";
-    strUsage += "                         " + _("If <category> is not supplied, output all debugging information.") + "\n";
-    strUsage += "                         " + _("<category> can be:\n");
-    strUsage += "                           addrman, alert, bench, coindb, db, lock, rand, rpc, selectcoins, mempool, net,\n"; // Don't translate these and qt below
-    strUsage += "                           dash (or specifically: darksend, instantx, masternode, keepass, mnpayments, mnbudget)"; // Don't translate these and qt below
-    if (mode == HMM_BITCOIN_QT)
-        strUsage += ", qt";
-    strUsage += ".\n";
-=======
         strUsage += HelpMessageOpt("-checkblockindex", strprintf("Do a full consistency check for mapBlockIndex, setBlockIndexCandidates, chainActive and mapBlocksUnlinked occasionally. Also sets -checkmempool (default: %u)", Params(CBaseChainParams::MAIN).DefaultConsistencyChecks()));
         strUsage += HelpMessageOpt("-checkmempool=<n>", strprintf("Run checks every <n> transactions (default: %u)", Params(CBaseChainParams::MAIN).DefaultConsistencyChecks()));
         strUsage += HelpMessageOpt("-checkpoints", strprintf("Disable expensive verification for known chain history (default: %u)", DEFAULT_CHECKPOINTS_ENABLED));
@@ -592,7 +482,6 @@
         strUsage += HelpMessageOpt("-testsafemode", strprintf("Force safe mode (default: %u)", DEFAULT_TESTSAFEMODE));
         strUsage += HelpMessageOpt("-dropmessagestest=<n>", "Randomly drop 1 of every <n> network messages");
         strUsage += HelpMessageOpt("-fuzzmessagestest=<n>", "Randomly fuzz 1 of every <n> network messages");
->>>>>>> 86755bc8
 #ifdef ENABLE_WALLET
         strUsage += HelpMessageOpt("-flushwallet", strprintf("Run a thread to flush wallet periodically (default: %u)", DEFAULT_FLUSHWALLET));
 #endif
@@ -602,7 +491,8 @@
         strUsage += HelpMessageOpt("-limitdescendantcount=<n>", strprintf("Do not accept transactions if any ancestor would have <n> or more in-mempool descendants (default: %u)", DEFAULT_DESCENDANT_LIMIT));
         strUsage += HelpMessageOpt("-limitdescendantsize=<n>", strprintf("Do not accept transactions if any ancestor would have more than <n> kilobytes of in-mempool descendants (default: %u).", DEFAULT_DESCENDANT_SIZE_LIMIT));
     }
-    string debugCategories = "addrman, alert, bench, coindb, db, lock, rand, rpc, selectcoins, mempool, mempoolrej, net, proxy, prune, http, libevent, tor, zmq"; // Don't translate these and qt below
+    string debugCategories = "addrman, alert, bench, coindb, db, lock, rand, rpc, selectcoins, mempool, mempoolrej, net, proxy, prune, http, libevent, tor, zmq, "
+                             "dash (or specifically: darksend, instantx, masternode, keepass, mnpayments, mnbudget)"; // Don't translate these and qt below
     if (mode == HMM_BITCOIN_QT)
         debugCategories += ", qt";
     strUsage += HelpMessageOpt("-debug=<category>", strprintf(_("Output debugging information (default: %u, supplying <category> is optional)"), 0) + ". " +
@@ -616,16 +506,6 @@
     strUsage += HelpMessageOpt("-logtimestamps", strprintf(_("Prepend debug output with timestamp (default: %u)"), DEFAULT_LOGTIMESTAMPS));
     if (showDebug)
     {
-<<<<<<< HEAD
-        strUsage += "  -limitfreerelay=<n>    " + strprintf(_("Continuously rate-limit free transactions to <n>*1000 bytes per minute (default:%u)"), 15) + "\n";
-        strUsage += "  -relaypriority         " + strprintf(_("Require high priority for relaying free or low-fee transactions (default:%u)"), 1) + "\n";
-        strUsage += "  -maxsigcachesize=<n>   " + strprintf(_("Limit size of signature cache to <n> entries (default: %u)"), 50000) + "\n";
-    }
-    strUsage += "  -minrelaytxfee=<amt>   " + strprintf(_("Fees (in DASH/Kb) smaller than this are considered zero fee for relaying (default: %s)"), FormatMoney(::minRelayTxFee.GetFeePerK())) + "\n";
-    strUsage += "  -printtodebuglog       " + strprintf(_("Send trace/debug info to debug.log file (default: %u)"), 1) + "\n";
-    strUsage += "  -printtoconsole        " + strprintf(_("Send trace/debug info to console instead of debug.log file (default: %u)"), 0) + "\n";
-    if (GetBoolArg("-help-debug", false))
-=======
         strUsage += HelpMessageOpt("-logtimemicros", strprintf("Add microsecond precision to debug timestamps (default: %u)", DEFAULT_LOGTIMEMICROS));
         strUsage += HelpMessageOpt("-mocktime=<n>", "Replace actual time with <n> seconds since epoch (default: 0)");
         strUsage += HelpMessageOpt("-limitfreerelay=<n>", strprintf("Continuously rate-limit free transactions to <n>*1000 bytes per minute (default: %u)", DEFAULT_LIMITFREERELAY));
@@ -635,8 +515,8 @@
     strUsage += HelpMessageOpt("-minrelaytxfee=<amt>", strprintf(_("Fees (in %s/kB) smaller than this are considered zero fee for relaying, mining and transaction creation (default: %s)"),
         CURRENCY_UNIT, FormatMoney(DEFAULT_MIN_RELAY_TX_FEE)));
     strUsage += HelpMessageOpt("-printtoconsole", _("Send trace/debug info to console instead of debug.log file"));
+    strUsage += HelpMessageOpt("-printtodebuglog", strprintf(_("Send trace/debug info to debug.log file (default: %u)"), 1));
     if (showDebug)
->>>>>>> 86755bc8
     {
         strUsage += HelpMessageOpt("-printpriority", strprintf("Log transaction priority and fee per kB when mining blocks (default: %u)", DEFAULT_PRINTPRIORITY));
 #ifdef ENABLE_WALLET
@@ -644,8 +524,28 @@
 #endif
     }
     strUsage += HelpMessageOpt("-shrinkdebugfile", _("Shrink debug.log file on client startup (default: 1 when no -debug)"));
-
     AppendParamsHelpMessages(strUsage, showDebug);
+    strUsage += HelpMessageOpt("-litemode=<n>", strprintf(_("Disable all Dash specific functionality (Masternodes, Darksend, InstantX, Budgeting) (0-1, default: %u)"), 0));
+
+    strUsage += HelpMessageGroup(_("Masternode options:"));
+    strUsage += HelpMessageOpt("-masternode=<n>", strprintf(_("Enable the client to act as a masternode (0-1, default: %u)"), 0));
+    strUsage += HelpMessageOpt("-mnconf=<file>", strprintf(_("Specify masternode configuration file (default: %s)"), "masternode.conf"));
+    strUsage += HelpMessageOpt("-mnconflock=<n>", strprintf(_("Lock masternodes from masternode configuration file (default: %u)"), 1));
+    strUsage += HelpMessageOpt("-masternodeprivkey=<n>", _("Set the masternode private key"));
+    strUsage += HelpMessageOpt("-masternodeaddr=<n>", strprintf(_("Set external address:port to get to this masternode (example: %s)"), "128.127.106.235:9999"));
+    strUsage += HelpMessageOpt("-budgetvotemode=<mode>", _("Change automatic finalized budget voting behavior. mode=auto: Vote for only exact finalized budget match to my generated budget. (string, default: auto)"));
+
+    strUsage += HelpMessageGroup(_("Darksend options:"));
+    strUsage += HelpMessageOpt("-enabledarksend=<n>", strprintf(_("Enable use of automated darksend for funds stored in this wallet (0-1, default: %u)"), fEnableDarksend));
+    strUsage += HelpMessageOpt("-darksendmultisession=<n>", strprintf(_("Enable multiple darksend mixing sessions per block, experimental (0-1, default: %u)"), fDarksendMultiSession));
+    strUsage += HelpMessageOpt("-darksendrounds=<n>", strprintf(_("Use N separate masternodes to anonymize funds  (2-8, default: %u)"), nDarksendRounds));
+    strUsage += HelpMessageOpt("-anonymizedashamount=<n>", strprintf(_("Keep N DASH anonymized (default: %u)"), nAnonymizeDashAmount));
+    strUsage += HelpMessageOpt("-liquidityprovider=<n>", strprintf(_("Provide liquidity to Darksend by infrequently mixing coins on a continual basis (0-100, default: %u, 1=very frequent, high fees, 100=very infrequent, low fees)"), nLiquidityProvider));
+
+    strUsage += HelpMessageGroup(_("InstantX options:"));
+    strUsage += HelpMessageOpt("-enableinstantx=<n>", strprintf(_("Enable instantx, show confirmations for locked transactions (0-1, default: %u)"), fEnableInstantX));
+    strUsage += HelpMessageOpt("-instantxdepth=<n>", strprintf(_("Show N confirmations for a successfully locked transaction (0-9999, default: %u)"), nInstantXDepth));
+
 
     strUsage += HelpMessageGroup(_("Node relay options:"));
     if (showDebug)
@@ -676,57 +576,6 @@
         strUsage += HelpMessageOpt("-rpcworkqueue=<n>", strprintf("Set the depth of the work queue to service RPC calls (default: %d)", DEFAULT_HTTP_WORKQUEUE));
         strUsage += HelpMessageOpt("-rpcservertimeout=<n>", strprintf("Timeout during HTTP requests (default: %d)", DEFAULT_HTTP_SERVER_TIMEOUT));
     }
-<<<<<<< HEAD
-    strUsage += "  -shrinkdebugfile       " + _("Shrink debug.log file on client startup (default: 1 when no -debug)") + "\n";
-    strUsage += "  -testnet               " + _("Use the test network") + "\n";
-    strUsage += "  -litemode=<n>          " + strprintf(_("Disable all Dash specific functionality (Masternodes, Darksend, InstantX, Budgeting) (0-1, default: %u)"), 0) + "\n";
-
-    strUsage += "\n" + _("Masternode options:") + "\n";
-    strUsage += "  -masternode=<n>            " + strprintf(_("Enable the client to act as a masternode (0-1, default: %u)"), 0) + "\n";
-    strUsage += "  -mnconf=<file>             " + strprintf(_("Specify masternode configuration file (default: %s)"), "masternode.conf") + "\n";
-    strUsage += "  -mnconflock=<n>            " + strprintf(_("Lock masternodes from masternode configuration file (default: %u)"), 1) + "\n";
-    strUsage += "  -masternodeprivkey=<n>     " + _("Set the masternode private key") + "\n";
-    strUsage += "  -masternodeaddr=<n>        " + strprintf(_("Set external address:port to get to this masternode (example: %s)"), "128.127.106.235:9999") + "\n";
-    strUsage += "  -budgetvotemode=<mode>     " + _("Change automatic finalized budget voting behavior. mode=auto: Vote for only exact finalized budget match to my generated budget. (string, default: auto)") + "\n";
-
-    strUsage += "\n" + _("Darksend options:") + "\n";
-    strUsage += "  -enabledarksend=<n>          " + strprintf(_("Enable use of automated darksend for funds stored in this wallet (0-1, default: %u)"), fEnableDarksend) + "\n";
-    strUsage += "  -darksendmultisession=<n>    " + strprintf(_("Enable multiple darksend mixing sessions per block, experimental (0-1, default: %u)"), fDarksendMultiSession) + "\n";
-    strUsage += "  -darksendrounds=<n>          " + strprintf(_("Use N separate masternodes to anonymize funds  (2-8, default: %u)"), nDarksendRounds) + "\n";
-    strUsage += "  -anonymizedashamount=<n>     " + strprintf(_("Keep N DASH anonymized (default: %u)"), nAnonymizeDashAmount) + "\n";
-    strUsage += "  -liquidityprovider=<n>       " + strprintf(_("Provide liquidity to Darksend by infrequently mixing coins on a continual basis (0-100, default: %u, 1=very frequent, high fees, 100=very infrequent, low fees)"), nLiquidityProvider) + "\n";
-
-    strUsage += "\n" + _("InstantX options:") + "\n";
-    strUsage += "  -enableinstantx=<n>    " + strprintf(_("Enable instantx, show confirmations for locked transactions (0-1, default: %u)"), fEnableInstantX) + "\n";
-    strUsage += "  -instantxdepth=<n>     " + strprintf(_("Show N confirmations for a successfully locked transaction (0-9999, default: %u)"), nInstantXDepth) + "\n";
-
-    strUsage += "\n" + _("Node relay options:") + "\n";
-    strUsage += "  -datacarrier           " + strprintf(_("Relay and mine data carrier transactions (default: %u)"), 1) + "\n";
-    strUsage += "  -datacarriersize       " + strprintf(_("Maximum size of data in data carrier transactions we relay and mine (default: %u)"), MAX_OP_RETURN_RELAY) + "\n";
-
-    strUsage += "\n" + _("Block creation options:") + "\n";
-    strUsage += "  -blockminsize=<n>      " + strprintf(_("Set minimum block size in bytes (default: %u)"), 0) + "\n";
-    strUsage += "  -blockmaxsize=<n>      " + strprintf(_("Set maximum block size in bytes (default: %d)"), DEFAULT_BLOCK_MAX_SIZE) + "\n";
-    strUsage += "  -blockprioritysize=<n> " + strprintf(_("Set maximum size of high-priority/low-fee transactions in bytes (default: %d)"), DEFAULT_BLOCK_PRIORITY_SIZE) + "\n";
-
-    strUsage += "\n" + _("RPC server options:") + "\n";
-    strUsage += "  -server                " + _("Accept command line and JSON-RPC commands") + "\n";
-    strUsage += "  -rest                  " + strprintf(_("Accept public REST requests (default: %u)"), 0) + "\n";
-    strUsage += "  -rpcbind=<addr>        " + _("Bind to given address to listen for JSON-RPC connections. Use [host]:port notation for IPv6. This option can be specified multiple times (default: bind to all interfaces)") + "\n";
-    strUsage += "  -rpcuser=<user>        " + _("Username for JSON-RPC connections") + "\n";
-    strUsage += "  -rpcpassword=<pw>      " + _("Password for JSON-RPC connections") + "\n";
-    strUsage += "  -rpcport=<port>        " + strprintf(_("Listen for JSON-RPC connections on <port> (default: %u or testnet: %u)"), 9998, 19998) + "\n";
-    strUsage += "  -rpcallowip=<ip>       " + _("Allow JSON-RPC connections from specified source. Valid for <ip> are a single IP (e.g. 1.2.3.4), a network/netmask (e.g. 1.2.3.4/255.255.255.0) or a network/CIDR (e.g. 1.2.3.4/24). This option can be specified multiple times") + "\n";
-    strUsage += "  -rpcthreads=<n>        " + strprintf(_("Set the number of threads to service RPC calls (default: %d)"), 4) + "\n";
-    strUsage += "  -rpckeepalive          " + strprintf(_("RPC support for HTTP persistent connections (default: %d)"), 1) + "\n";
-
-    strUsage += "\n" + _("RPC SSL options: (see the Bitcoin Wiki for SSL setup instructions)") + "\n";
-    strUsage += "  -rpcssl                                  " + _("Use OpenSSL (https) for JSON-RPC connections") + "\n";
-    strUsage += "  -rpcsslcertificatechainfile=<file.cert>  " + strprintf(_("Server certificate file (default: %s)"), "server.cert") + "\n";
-    strUsage += "  -rpcsslprivatekeyfile=<file.pem>         " + strprintf(_("Server private key (default: %s)"), "server.pem") + "\n";
-    strUsage += "  -rpcsslciphers=<ciphers>                 " + strprintf(_("Acceptable ciphers (default: %s)"), "TLSv1.2+HIGH:TLSv1+HIGH:!SSLv2:!aNULL:!eNULL:!3DES:@STRENGTH") + "\n";
-=======
->>>>>>> 86755bc8
 
     return strUsage;
 }
@@ -815,13 +664,8 @@
 
 void ThreadImport(std::vector<boost::filesystem::path> vImportFiles)
 {
-<<<<<<< HEAD
+    const CChainParams& chainparams = Params();
     RenameThread("dash-loadblk");
-
-=======
-    const CChainParams& chainparams = Params();
-    RenameThread("bitcoin-loadblk");
->>>>>>> 86755bc8
     // -reindex
     if (fReindex) {
         CImportingNow imp;
@@ -893,11 +737,6 @@
     return true;
 }
 
-<<<<<<< HEAD
-
-
-/** Initialize dash.
-=======
 bool AppInitServers(boost::thread_group& threadGroup)
 {
     RPCServer::OnStopped(&OnRPCStopped);
@@ -993,145 +832,6 @@
         if (SoftSetBoolArg("-whitelistrelay", true))
             LogPrintf("%s: parameter interaction: -whitelistforcerelay=1 -> setting -whitelistrelay=1\n", __func__);
     }
-}
-
-void InitLogging()
-{
-    fPrintToConsole = GetBoolArg("-printtoconsole", false);
-    fLogTimestamps = GetBoolArg("-logtimestamps", DEFAULT_LOGTIMESTAMPS);
-    fLogTimeMicros = GetBoolArg("-logtimemicros", DEFAULT_LOGTIMEMICROS);
-    fLogIPs = GetBoolArg("-logips", DEFAULT_LOGIPS);
-
-    LogPrintf("\n\n\n\n\n\n\n\n\n\n\n\n\n\n\n\n\n\n\n\n");
-    LogPrintf("Bitcoin version %s (%s)\n", FormatFullVersion(), CLIENT_DATE);
-}
-
-/** Initialize bitcoin.
->>>>>>> 86755bc8
- *  @pre Parameters should be parsed and config file should be read.
- */
-bool AppInit2(boost::thread_group& threadGroup, CScheduler& scheduler)
-{
-    // ********************************************************* Step 1: setup
-#ifdef _MSC_VER
-    // Turn off Microsoft heap dump noise
-    _CrtSetReportMode(_CRT_WARN, _CRTDBG_MODE_FILE);
-    _CrtSetReportFile(_CRT_WARN, CreateFileA("NUL", GENERIC_WRITE, 0, NULL, OPEN_EXISTING, 0, 0));
-#endif
-#if _MSC_VER >= 1400
-    // Disable confusing "helpful" text message on abort, Ctrl-C
-    _set_abort_behavior(0, _WRITE_ABORT_MSG | _CALL_REPORTFAULT);
-#endif
-#ifdef WIN32
-    // Enable Data Execution Prevention (DEP)
-    // Minimum supported OS versions: WinXP SP3, WinVista >= SP1, Win Server 2008
-    // A failure is non-critical and needs no further attention!
-#ifndef PROCESS_DEP_ENABLE
-    // We define this here, because GCCs winbase.h limits this to _WIN32_WINNT >= 0x0601 (Windows 7),
-    // which is not correct. Can be removed, when GCCs winbase.h is fixed!
-#define PROCESS_DEP_ENABLE 0x00000001
-#endif
-    typedef BOOL (WINAPI *PSETPROCDEPPOL)(DWORD);
-    PSETPROCDEPPOL setProcDEPPol = (PSETPROCDEPPOL)GetProcAddress(GetModuleHandleA("Kernel32.dll"), "SetProcessDEPPolicy");
-    if (setProcDEPPol != NULL) setProcDEPPol(PROCESS_DEP_ENABLE);
-#endif
-
-    if (!SetupNetworking())
-        return InitError("Initializing networking failed");
-
-#ifndef WIN32
-    if (GetBoolArg("-sysperms", false)) {
-#ifdef ENABLE_WALLET
-        if (!GetBoolArg("-disablewallet", false))
-            return InitError("-sysperms is not allowed in combination with enabled wallet functionality");
-#endif
-    } else {
-        umask(077);
-    }
-
-
-    // Clean shutdown on SIGTERM
-    struct sigaction sa;
-    sa.sa_handler = HandleSIGTERM;
-    sigemptyset(&sa.sa_mask);
-    sa.sa_flags = 0;
-    sigaction(SIGTERM, &sa, NULL);
-    sigaction(SIGINT, &sa, NULL);
-
-    // Reopen debug.log on SIGHUP
-    struct sigaction sa_hup;
-    sa_hup.sa_handler = HandleSIGHUP;
-    sigemptyset(&sa_hup.sa_mask);
-    sa_hup.sa_flags = 0;
-    sigaction(SIGHUP, &sa_hup, NULL);
-
-    // Ignore SIGPIPE, otherwise it will bring the daemon down if the client closes unexpectedly
-    signal(SIGPIPE, SIG_IGN);
-#endif
-
-    // ********************************************************* Step 2: parameter interactions
-<<<<<<< HEAD
-    // Set this early so that parameter interactions go to console
-    fPrintToConsole = GetBoolArg("-printtoconsole", false);
-    fPrintToDebugLog = GetBoolArg("-printtodebuglog", true) && !fPrintToConsole;
-    fLogTimestamps = GetBoolArg("-logtimestamps", true);
-    fLogIPs = GetBoolArg("-logips", false);
-=======
-    const CChainParams& chainparams = Params();
->>>>>>> 86755bc8
-
-    // also see: InitParameterInteraction()
-
-<<<<<<< HEAD
-    if (mapArgs.count("-proxy")) {
-        // to protect privacy, do not listen by default if a default proxy server is specified
-        if (SoftSetBoolArg("-listen", false))
-            LogPrintf("%s: parameter interaction: -proxy set -> setting -listen=0\n", __func__);
-        // to protect privacy, do not use UPNP when a proxy is set. The user may still specify -listen=1
-        // to listen locally, so don't rely on this happening through -listen below.
-        if (SoftSetBoolArg("-upnp", false))
-            LogPrintf("%s: parameter interaction: -proxy set -> setting -upnp=0\n", __func__);
-        // to protect privacy, do not discover addresses by default
-        if (SoftSetBoolArg("-discover", false))
-            LogPrintf("AppInit2 : parameter interaction: -proxy set -> setting -discover=0\n");
-    }
-
-    if (!GetBoolArg("-listen", true)) {
-        // do not map ports or try to retrieve public IP when not listening (pointless)
-        if (SoftSetBoolArg("-upnp", false))
-            LogPrintf("AppInit2 : parameter interaction: -listen=0 -> setting -upnp=0\n");
-        if (SoftSetBoolArg("-discover", false))
-            LogPrintf("AppInit2 : parameter interaction: -listen=0 -> setting -discover=0\n");
-    }
-
-    if (mapArgs.count("-externalip")) {
-        // if an explicit public IP is specified, do not try to find others
-        if (SoftSetBoolArg("-discover", false))
-            LogPrintf("AppInit2 : parameter interaction: -externalip set -> setting -discover=0\n");
-    }
-
-    if (GetBoolArg("-salvagewallet", false)) {
-        // Rewrite just private keys: rescan to find transactions
-        if (SoftSetBoolArg("-rescan", true))
-            LogPrintf("AppInit2 : parameter interaction: -salvagewallet=1 -> setting -rescan=1\n");
-    }
-
-    // -zapwallettx implies a rescan
-    if (GetBoolArg("-zapwallettxes", false)) {
-        if (SoftSetBoolArg("-rescan", true))
-            LogPrintf("AppInit2 : parameter interaction: -zapwallettxes=<mode> -> setting -rescan=1\n");
-=======
-    // if using block pruning, then disable txindex
-    if (GetArg("-prune", 0)) {
-        if (GetBoolArg("-txindex", DEFAULT_TXINDEX))
-            return InitError(_("Prune mode is incompatible with -txindex."));
-#ifdef ENABLE_WALLET
-        if (GetBoolArg("-rescan", false)) {
-            return InitError(_("Rescans are not possible in pruned mode. You will need to use -reindex which will download the whole blockchain again."));
-        }
-#endif
->>>>>>> 86755bc8
-    }
 
     if(!GetBoolArg("-enableinstantx", fEnableInstantX)){
         if (SoftSetArg("-instantxdepth", 0))
@@ -1149,6 +849,96 @@
         mapArgs["-darksendmultisession"] = "0";
         LogPrintf("AppInit2 : parameter interaction: -liquidityprovider=%d -> setting -darksendmultisession=0\n", nLiqProvTmp);
     }
+}
+
+void InitLogging()
+{
+    fPrintToConsole = GetBoolArg("-printtoconsole", false);
+    fPrintToDebugLog = GetBoolArg("-printtodebuglog", true) && !fPrintToConsole;
+    fLogTimestamps = GetBoolArg("-logtimestamps", DEFAULT_LOGTIMESTAMPS);
+    fLogTimeMicros = GetBoolArg("-logtimemicros", DEFAULT_LOGTIMEMICROS);
+    fLogIPs = GetBoolArg("-logips", DEFAULT_LOGIPS);
+
+    LogPrintf("\n\n\n\n\n\n\n\n\n\n\n\n\n\n\n\n\n\n\n\n");
+    LogPrintf("Bitcoin version %s (%s)\n", FormatFullVersion(), CLIENT_DATE);
+}
+
+/** Initialize dash.
+ *  @pre Parameters should be parsed and config file should be read.
+ */
+bool AppInit2(boost::thread_group& threadGroup, CScheduler& scheduler)
+{
+    // ********************************************************* Step 1: setup
+#ifdef _MSC_VER
+    // Turn off Microsoft heap dump noise
+    _CrtSetReportMode(_CRT_WARN, _CRTDBG_MODE_FILE);
+    _CrtSetReportFile(_CRT_WARN, CreateFileA("NUL", GENERIC_WRITE, 0, NULL, OPEN_EXISTING, 0, 0));
+#endif
+#if _MSC_VER >= 1400
+    // Disable confusing "helpful" text message on abort, Ctrl-C
+    _set_abort_behavior(0, _WRITE_ABORT_MSG | _CALL_REPORTFAULT);
+#endif
+#ifdef WIN32
+    // Enable Data Execution Prevention (DEP)
+    // Minimum supported OS versions: WinXP SP3, WinVista >= SP1, Win Server 2008
+    // A failure is non-critical and needs no further attention!
+#ifndef PROCESS_DEP_ENABLE
+    // We define this here, because GCCs winbase.h limits this to _WIN32_WINNT >= 0x0601 (Windows 7),
+    // which is not correct. Can be removed, when GCCs winbase.h is fixed!
+#define PROCESS_DEP_ENABLE 0x00000001
+#endif
+    typedef BOOL (WINAPI *PSETPROCDEPPOL)(DWORD);
+    PSETPROCDEPPOL setProcDEPPol = (PSETPROCDEPPOL)GetProcAddress(GetModuleHandleA("Kernel32.dll"), "SetProcessDEPPolicy");
+    if (setProcDEPPol != NULL) setProcDEPPol(PROCESS_DEP_ENABLE);
+#endif
+
+    if (!SetupNetworking())
+        return InitError("Initializing networking failed");
+
+#ifndef WIN32
+    if (GetBoolArg("-sysperms", false)) {
+#ifdef ENABLE_WALLET
+        if (!GetBoolArg("-disablewallet", false))
+            return InitError("-sysperms is not allowed in combination with enabled wallet functionality");
+#endif
+    } else {
+        umask(077);
+    }
+
+    // Clean shutdown on SIGTERM
+    struct sigaction sa;
+    sa.sa_handler = HandleSIGTERM;
+    sigemptyset(&sa.sa_mask);
+    sa.sa_flags = 0;
+    sigaction(SIGTERM, &sa, NULL);
+    sigaction(SIGINT, &sa, NULL);
+
+    // Reopen debug.log on SIGHUP
+    struct sigaction sa_hup;
+    sa_hup.sa_handler = HandleSIGHUP;
+    sigemptyset(&sa_hup.sa_mask);
+    sa_hup.sa_flags = 0;
+    sigaction(SIGHUP, &sa_hup, NULL);
+
+    // Ignore SIGPIPE, otherwise it will bring the daemon down if the client closes unexpectedly
+    signal(SIGPIPE, SIG_IGN);
+#endif
+
+    // ********************************************************* Step 2: parameter interactions
+    const CChainParams& chainparams = Params();
+
+    // also see: InitParameterInteraction()
+
+    // if using block pruning, then disable txindex
+    if (GetArg("-prune", 0)) {
+        if (GetBoolArg("-txindex", DEFAULT_TXINDEX))
+            return InitError(_("Prune mode is incompatible with -txindex."));
+#ifdef ENABLE_WALLET
+        if (GetBoolArg("-rescan", false)) {
+            return InitError(_("Rescans are not possible in pruned mode. You will need to use -reindex which will download the whole blockchain again."));
+        }
+#endif
+    }
 
     // Make sure enough file descriptors are available
     int nBind = std::max((int)mapArgs.count("-bind") + (int)mapArgs.count("-whitebind"), 1);
@@ -1190,11 +980,6 @@
         InitWarning(_("Unsupported argument -whitelistalwaysrelay ignored, use -whitelistrelay and/or -whitelistforcerelay."));
 
     // Checkmempool and checkblockindex default to true in regtest mode
-<<<<<<< HEAD
-    mempool.setSanityCheck(GetBoolArg("-checkmempool", Params().DefaultConsistencyChecks()));
-    fCheckBlockIndex = GetBoolArg("-checkblockindex", Params().DefaultConsistencyChecks());
-    Checkpoints::fEnabled = GetBoolArg("-checkpoints", true);
-=======
     int ratio = std::min<int>(std::max<int>(GetArg("-checkmempool", chainparams.DefaultConsistencyChecks() ? 1 : 0), 0), 1000000);
     if (ratio != 0) {
         mempool.setSanityCheck(1.0 / ratio);
@@ -1207,7 +992,6 @@
     int64_t nMempoolSizeMin = GetArg("-limitdescendantsize", DEFAULT_DESCENDANT_SIZE_LIMIT) * 1000 * 40;
     if (nMempoolSizeMax < 0 || nMempoolSizeMax < nMempoolSizeMin)
         return InitError(strprintf(_("-maxmempool must be at least %d MB"), std::ceil(nMempoolSizeMin / 1000000.0)));
->>>>>>> 86755bc8
 
     // -par=0 means autodetect, but nScriptCheckThreads==0 means no concurrency
     nScriptCheckThreads = GetArg("-par", DEFAULT_SCRIPTCHECK_THREADS);
@@ -1219,9 +1003,6 @@
         nScriptCheckThreads = MAX_SCRIPTCHECK_THREADS;
 
     fServer = GetBoolArg("-server", false);
-<<<<<<< HEAD
-    setvbuf(stdout, NULL, _IOLBF, 0); /// ***TODO*** do we still need this after -printtoconsole is gone?
-=======
 
     // block pruning; get the amount of disk space (in MiB) to allot for block & undo files
     int64_t nSignedPruneTarget = GetArg("-prune", 0) * 1024 * 1024;
@@ -1237,7 +1018,6 @@
         fPruneMode = true;
     }
 
->>>>>>> 86755bc8
 #ifdef ENABLE_WALLET
     bool fDisableWallet = GetBoolArg("-disablewallet", false);
 #endif
@@ -1304,11 +1084,7 @@
         if (!ParseMoney(mapArgs["-maxtxfee"], nMaxFee))
             return InitError(strprintf(_("Invalid amount for -maxtxfee=<amount>: '%s'"), mapArgs["-maxtxfee"]));
         if (nMaxFee > nHighTransactionMaxFeeWarning)
-<<<<<<< HEAD
-            InitWarning(_("Warning: -maxtxfee is set very high! Fees this large could be paid on a single transaction."));
-=======
             InitWarning(_("-maxtxfee is set very high! Fees this large could be paid on a single transaction."));
->>>>>>> 86755bc8
         maxTxFee = nMaxFee;
         if (CFeeRate(maxTxFee, 1000) < ::minRelayTxFee)
         {
@@ -1316,15 +1092,9 @@
                                        mapArgs["-maxtxfee"], ::minRelayTxFee.ToString()));
         }
     }
-<<<<<<< HEAD
-    nTxConfirmTarget = GetArg("-txconfirmtarget", 1);
-    bSpendZeroConfChange = GetArg("-spendzeroconfchange", true);
-    fSendFreeTransactions = GetArg("-sendfreetransactions", false);
-=======
     nTxConfirmTarget = GetArg("-txconfirmtarget", DEFAULT_TX_CONFIRM_TARGET);
     bSpendZeroConfChange = GetBoolArg("-spendzeroconfchange", DEFAULT_SPEND_ZEROCONF_CHANGE);
     fSendFreeTransactions = GetBoolArg("-sendfreetransactions", DEFAULT_SEND_FREE_TRANSACTIONS);
->>>>>>> 86755bc8
 
     std::string strWalletFile = GetArg("-wallet", "wallet.dat");
 #endif // ENABLE_WALLET
@@ -1335,8 +1105,6 @@
 
     fAlerts = GetBoolArg("-alerts", DEFAULT_ALERTS);
 
-<<<<<<< HEAD
-=======
     // Option to startup with mocktime set (used for regression testing):
     SetMockTime(GetArg("-mocktime", 0)); // SetMockTime(0) is a no-op
 
@@ -1345,7 +1113,6 @@
 
     fPermitReplacement = GetBoolArg("-permitrbf", DEFAULT_PERMIT_REPLACEMENT);
 
->>>>>>> 86755bc8
     // ********************************************************* Step 4: application initialization: dir lock, daemonize, pidfile, debug log
 
     // Initialize elliptic curve code
@@ -1366,38 +1133,26 @@
     boost::filesystem::path pathLockFile = GetDataDir() / ".lock";
     FILE* file = fopen(pathLockFile.string().c_str(), "a"); // empty lock file; created if it doesn't exist.
     if (file) fclose(file);
-<<<<<<< HEAD
-    static boost::interprocess::file_lock lock(pathLockFile.string().c_str());
-
-    // Wait maximum 10 seconds if an old wallet is still running. Avoids lockup during restart
-    if (!lock.timed_lock(boost::get_system_time() + boost::posix_time::seconds(10)))
-        return InitError(strprintf(_("Cannot obtain a lock on data directory %s. Dash Core is probably already running."), strDataDir));
-=======
 
     try {
         static boost::interprocess::file_lock lock(pathLockFile.string().c_str());
-        if (!lock.try_lock())
-            return InitError(strprintf(_("Cannot obtain a lock on data directory %s. Bitcoin Core is probably already running."), strDataDir));
+        // Wait maximum 10 seconds if an old wallet is still running. Avoids lockup during restart
+        if (!lock.timed_lock(boost::get_system_time() + boost::posix_time::seconds(10)))
+            return InitError(strprintf(_("Cannot obtain a lock on data directory %s. Dash Core is probably already running."), strDataDir));
     } catch(const boost::interprocess::interprocess_exception& e) {
         return InitError(strprintf(_("Cannot obtain a lock on data directory %s. Bitcoin Core is probably already running.") + " %s.", strDataDir, e.what()));
     }
->>>>>>> 86755bc8
 
 #ifndef WIN32
     CreatePidFile(GetPidFile(), getpid());
 #endif
     if (GetBoolArg("-shrinkdebugfile", !fDebug))
         ShrinkDebugFile();
-<<<<<<< HEAD
-    LogPrintf("\n\n\n\n\n\n\n\n\n\n\n\n\n\n\n\n\n\n\n\n");
-    LogPrintf("Dash version %s (%s)\n", FormatFullVersion(), CLIENT_DATE);
-=======
 
     if (fPrintToDebugLog)
         OpenDebugLog();
 
 #if (OPENSSL_VERSION_NUMBER < 0x10100000L)
->>>>>>> 86755bc8
     LogPrintf("Using OpenSSL version %s\n", SSLeay_version(SSLEAY_VERSION));
 #else
     LogPrintf("Using OpenSSL version %s\n", OpenSSL_version(OPENSSL_VERSION));
@@ -1420,17 +1175,15 @@
             threadGroup.create_thread(&ThreadScriptCheck);
     }
 
-<<<<<<< HEAD
     if (mapArgs.count("-sporkkey")) // spork priv key
     {
         if (!sporkManager.SetPrivKey(GetArg("-sporkkey", "")))
             return InitError(_("Unable to sign spork message, wrong key?"));
     }
-=======
+
     // Start the lightweight task scheduler thread
     CScheduler::Function serviceLoop = boost::bind(&CScheduler::serviceQueue, &scheduler);
     threadGroup.create_thread(boost::bind(&TraceThread<CScheduler::Function>, "scheduler", serviceLoop));
->>>>>>> 86755bc8
 
     /* Start the RPC server already.  It will be started in "warmup" mode
      * and not really process calls already (but it will signify connections
@@ -1534,27 +1287,10 @@
         if (!errorString.empty())
             return InitError(errorString);
 
-<<<<<<< HEAD
-        if (filesystem::exists(GetDataDir() / strWalletFile))
-        {
-            CDBEnv::VerifyResult r = bitdb.Verify(strWalletFile, CWalletDB::Recover);
-            if (r == CDBEnv::RECOVER_OK)
-            {
-                string msg = strprintf(_("Warning: wallet.dat corrupt, data salvaged!"
-                                         " Original wallet.dat saved as wallet.{timestamp}.bak in %s; if"
-                                         " your balance or transactions are incorrect you should"
-                                         " restore from a backup."), strDataDir);
-                InitWarning(msg);
-            }
-            if (r == CDBEnv::RECOVER_FAIL)
-                return InitError(_("wallet.dat corrupt, salvage failed"));
-        }
 
     // Initialize KeePass Integration
     keePassInt.init();
 
-=======
->>>>>>> 86755bc8
     } // (!fDisableWallet)
 #endif // ENABLE_WALLET
     // ********************************************************* Step 6: network initialization
@@ -1719,21 +1455,11 @@
     }
 
     // cache size calculations
-<<<<<<< HEAD
-    size_t nTotalCache = (GetArg("-dbcache", nDefaultDbCache) << 20);
-    if (nTotalCache < (nMinDbCache << 20))
-        nTotalCache = (nMinDbCache << 20); // total cache cannot be less than nMinDbCache
-    else if (nTotalCache > (nMaxDbCache << 20))
-        nTotalCache = (nMaxDbCache << 20); // total cache cannot be greater than nMaxDbCache
-    size_t nBlockTreeDBCache = nTotalCache / 8;
-    if (nBlockTreeDBCache > (1 << 21) && !GetBoolArg("-txindex", true))
-=======
     int64_t nTotalCache = (GetArg("-dbcache", nDefaultDbCache) << 20);
     nTotalCache = std::max(nTotalCache, nMinDbCache << 20); // total cache cannot be less than nMinDbCache
     nTotalCache = std::min(nTotalCache, nMaxDbCache << 20); // total cache cannot be greated than nMaxDbcache
     int64_t nBlockTreeDBCache = nTotalCache / 8;
     if (nBlockTreeDBCache > (1 << 21) && !GetBoolArg("-txindex", DEFAULT_TXINDEX))
->>>>>>> 86755bc8
         nBlockTreeDBCache = (1 << 21); // block tree db cache shouldn't be larger than 2 MiB
     nTotalCache -= nBlockTreeDBCache;
     int64_t nCoinDBCache = std::min(nTotalCache / 2, (nTotalCache / 4) + (1 << 23)); // use 25%-50% of the remainder for disk cache
@@ -1789,11 +1515,7 @@
                 }
 
                 // Check for changed -txindex state
-<<<<<<< HEAD
-                if (fTxIndex != GetBoolArg("-txindex", true)) {
-=======
                 if (fTxIndex != GetBoolArg("-txindex", DEFAULT_TXINDEX)) {
->>>>>>> 86755bc8
                     strLoadError = _("You need to rebuild the database using -reindex to change -txindex");
                     break;
                 }
@@ -2061,7 +1783,6 @@
         while (!fRequestShutdown && chainActive.Tip() == NULL)
             MilliSleep(10);
     }
-<<<<<<< HEAD
 
     // ********************************************************* Step 10: setup DarkSend
 
@@ -2202,8 +1923,6 @@
     darkSendPool.InitCollateralAddress();
 
     threadGroup.create_thread(boost::bind(&ThreadCheckDarkSendPool));
-=======
->>>>>>> 86755bc8
 
     // ********************************************************* Step 11: start node
 
