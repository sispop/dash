// Copyright (c) 2011-2015 The Bitcoin Core developers
// Distributed under the MIT software license, see the accompanying
// file COPYING or http://www.opensource.org/licenses/mit-license.php.

//
// Unit tests for block-chain checkpoints
//

#include "checkpoints.h"

#include "uint256.h"
#include "test/test_bitcoin.h"
#include "chainparams.h"

#include <boost/test/unit_test.hpp>

using namespace std;

BOOST_FIXTURE_TEST_SUITE(Checkpoints_tests, BasicTestingSetup)

BOOST_AUTO_TEST_CASE(sanity)
{
<<<<<<< HEAD
    uint256 p88805 = uint256("0x00000000001392f1652e9bf45cd8bc79dc60fe935277cd11538565b4a94fa85f");
    uint256 p107996 = uint256("0x00000000000a23840ac16115407488267aa3da2b9bc843e301185b7d17e4dc40");
    BOOST_CHECK(Checkpoints::CheckBlock(88805, p88805));
    BOOST_CHECK(Checkpoints::CheckBlock(107996, p107996));

    
    // Wrong hashes at checkpoints should fail:
    BOOST_CHECK(!Checkpoints::CheckBlock(88805, p107996));
    BOOST_CHECK(!Checkpoints::CheckBlock(107996, p88805));

    // ... but any hash not at a checkpoint should succeed:
    BOOST_CHECK(Checkpoints::CheckBlock(88805+1, p107996));
    BOOST_CHECK(Checkpoints::CheckBlock(107996+1, p88805));

    BOOST_CHECK(Checkpoints::GetTotalBlocksEstimate() >= 107996);
}    
=======
    const CCheckpointData& checkpoints = Params(CBaseChainParams::MAIN).Checkpoints();
    BOOST_CHECK(Checkpoints::GetTotalBlocksEstimate(checkpoints) >= 134444);
}
>>>>>>> 86755bc8

BOOST_AUTO_TEST_SUITE_END()<|MERGE_RESOLUTION|>--- conflicted
+++ resolved
@@ -20,27 +20,8 @@
 
 BOOST_AUTO_TEST_CASE(sanity)
 {
-<<<<<<< HEAD
-    uint256 p88805 = uint256("0x00000000001392f1652e9bf45cd8bc79dc60fe935277cd11538565b4a94fa85f");
-    uint256 p107996 = uint256("0x00000000000a23840ac16115407488267aa3da2b9bc843e301185b7d17e4dc40");
-    BOOST_CHECK(Checkpoints::CheckBlock(88805, p88805));
-    BOOST_CHECK(Checkpoints::CheckBlock(107996, p107996));
-
-    
-    // Wrong hashes at checkpoints should fail:
-    BOOST_CHECK(!Checkpoints::CheckBlock(88805, p107996));
-    BOOST_CHECK(!Checkpoints::CheckBlock(107996, p88805));
-
-    // ... but any hash not at a checkpoint should succeed:
-    BOOST_CHECK(Checkpoints::CheckBlock(88805+1, p107996));
-    BOOST_CHECK(Checkpoints::CheckBlock(107996+1, p88805));
-
-    BOOST_CHECK(Checkpoints::GetTotalBlocksEstimate() >= 107996);
-}    
-=======
     const CCheckpointData& checkpoints = Params(CBaseChainParams::MAIN).Checkpoints();
-    BOOST_CHECK(Checkpoints::GetTotalBlocksEstimate(checkpoints) >= 134444);
+    BOOST_CHECK(Checkpoints::GetTotalBlocksEstimate(checkpoints) >= 107996);
 }
->>>>>>> 86755bc8
 
 BOOST_AUTO_TEST_SUITE_END()