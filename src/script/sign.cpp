--- conflicted
+++ resolved
@@ -123,9 +123,6 @@
     }
 
     // Test solution
-<<<<<<< HEAD
-    return VerifyScript(txin.scriptSig, fromPubKey, STANDARD_SCRIPT_VERIFY_FLAGS, MutableTransactionSignatureChecker(&txTo, nIn));
-=======
     return VerifyScript(scriptSig, fromPubKey, STANDARD_SCRIPT_VERIFY_FLAGS, creator.Checker());
 }
 
@@ -138,7 +135,6 @@
     TransactionSignatureCreator creator(&keystore, &txToConst, nIn, nHashType);
 
     return ProduceSignature(creator, fromPubKey, txin.scriptSig);
->>>>>>> 86755bc8
 }
 
 bool SignSignature(const CKeyStore &keystore, const CTransaction& txFrom, CMutableTransaction& txTo, unsigned int nIn, int nHashType)
@@ -189,11 +185,7 @@
             if (sigs.count(pubkey))
                 continue; // Already got a sig for this pubkey
 
-<<<<<<< HEAD
-            if (TransactionSignatureChecker(&txTo, nIn).CheckSig(sig, pubkey, scriptPubKey))
-=======
             if (checker.CheckSig(sig, pubkey, scriptPubKey))
->>>>>>> 86755bc8
             {
                 sigs[pubkey] = sig;
                 break;
