<<<<<<< HEAD
// Copyright (c) 2009-2014 The Bitcoin developers
// Copyright (c) 2014-2015 The Dash developers
=======
// Copyright (c) 2009-2015 The Bitcoin Core developers
>>>>>>> 86755bc8
// Distributed under the MIT software license, see the accompanying
// file COPYING or http://www.opensource.org/licenses/mit-license.php.

#if defined(HAVE_CONFIG_H)
#include "config/dash-config.h"
#endif

#include "util.h"
#include "uritests.h"

#ifdef ENABLE_WALLET
#include "paymentservertests.h"
#endif

#include <QCoreApplication>
#include <QObject>
#include <QTest>

#include <openssl/ssl.h>

#if defined(QT_STATICPLUGIN) && QT_VERSION < 0x050000
#include <QtPlugin>
Q_IMPORT_PLUGIN(qcncodecs)
Q_IMPORT_PLUGIN(qjpcodecs)
Q_IMPORT_PLUGIN(qtwcodecs)
Q_IMPORT_PLUGIN(qkrcodecs)
#endif

// This is all you need to run all the tests
int main(int argc, char *argv[])
{
    SetupEnvironment();
    bool fInvalid = false;

    // Don't remove this, it's needed to access
    // QCoreApplication:: in the tests
    QCoreApplication app(argc, argv);
    app.setApplicationName("Dash-Qt-test");

    SSL_library_init();

    URITests test1;
    if (QTest::qExec(&test1) != 0)
        fInvalid = true;
#ifdef ENABLE_WALLET
    PaymentServerTests test2;
    if (QTest::qExec(&test2) != 0)
        fInvalid = true;
#endif

    return fInvalid;
}<|MERGE_RESOLUTION|>--- conflicted
+++ resolved
@@ -1,9 +1,5 @@
-<<<<<<< HEAD
-// Copyright (c) 2009-2014 The Bitcoin developers
-// Copyright (c) 2014-2015 The Dash developers
-=======
 // Copyright (c) 2009-2015 The Bitcoin Core developers
->>>>>>> 86755bc8
+// Copyright (c) 2014-2016 The Dash Core developers
 // Distributed under the MIT software license, see the accompanying
 // file COPYING or http://www.opensource.org/licenses/mit-license.php.
 
