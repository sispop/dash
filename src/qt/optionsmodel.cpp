// Copyright (c) 2011-2014 The Bitcoin developers
// Copyright (c) 2014-2015 The Dash developers
// Distributed under the MIT/X11 software license, see the accompanying
// file COPYING or http://www.opensource.org/licenses/mit-license.php.

#if defined(HAVE_CONFIG_H)
<<<<<<< HEAD
#include "dash-config.h"
=======
#include "config/bitcoin-config.h"
>>>>>>> 4635a4c4
#endif

#include "optionsmodel.h"

#include "bitcoinunits.h"
#include "guiutil.h"

#include "amount.h"
#include "init.h"
#include "main.h"
#include "net.h"
#include "txdb.h" // for -dbcache defaults

#ifdef ENABLE_WALLET
#include "wallet.h"
#include "walletdb.h"
#endif

#include <QNetworkProxy>
#include <QSettings>
#include <QStringList>

OptionsModel::OptionsModel(QObject *parent) :
    QAbstractListModel(parent)
{
    Init();
}

void OptionsModel::addOverriddenOption(const std::string &option)
{
    strOverriddenByCommandLine += QString::fromStdString(option) + "=" + QString::fromStdString(mapArgs[option]) + " ";
}

// Writes all missing QSettings with their default values
void OptionsModel::Init()
{
    QSettings settings;

    // Ensure restart flag is unset on client startup
    setRestartRequired(false);

    // These are Qt-only settings:

    // Window
    if (!settings.contains("fMinimizeToTray"))
        settings.setValue("fMinimizeToTray", false);
    fMinimizeToTray = settings.value("fMinimizeToTray").toBool();

    if (!settings.contains("fMinimizeOnClose"))
        settings.setValue("fMinimizeOnClose", false);
    fMinimizeOnClose = settings.value("fMinimizeOnClose").toBool();

    // Display
    if (!settings.contains("nDisplayUnit"))
        settings.setValue("nDisplayUnit", BitcoinUnits::DASH);
    nDisplayUnit = settings.value("nDisplayUnit").toInt();

    if (!settings.contains("strThirdPartyTxUrls"))
        settings.setValue("strThirdPartyTxUrls", "");
    strThirdPartyTxUrls = settings.value("strThirdPartyTxUrls", "").toString();

    if (!settings.contains("fCoinControlFeatures"))
        settings.setValue("fCoinControlFeatures", false);
    fCoinControlFeatures = settings.value("fCoinControlFeatures", false).toBool();

    if (!settings.contains("nDarksendRounds"))
        settings.setValue("nDarksendRounds", 2);

    if (!settings.contains("nAnonymizeDarkcoinAmount"))
        settings.setValue("nAnonymizeDarkcoinAmount", 1000);

    nDarksendRounds = settings.value("nDarksendRounds").toLongLong();
    nAnonymizeDarkcoinAmount = settings.value("nAnonymizeDarkcoinAmount").toLongLong();

    // These are shared with the core or have a command-line parameter
    // and we want command-line parameters to overwrite the GUI settings.
    //
    // If setting doesn't exist create it with defaults.
    //
    // If SoftSetArg() or SoftSetBoolArg() return false we were overridden
    // by command-line and show this in the UI.

    // Main
    if (!settings.contains("nDatabaseCache"))
        settings.setValue("nDatabaseCache", (qint64)nDefaultDbCache);
    if (!SoftSetArg("-dbcache", settings.value("nDatabaseCache").toString().toStdString()))
        addOverriddenOption("-dbcache");

    if (!settings.contains("nThreadsScriptVerif"))
        settings.setValue("nThreadsScriptVerif", DEFAULT_SCRIPTCHECK_THREADS);
    if (!SoftSetArg("-par", settings.value("nThreadsScriptVerif").toString().toStdString()))
        addOverriddenOption("-par");

    // Wallet
#ifdef ENABLE_WALLET
    if (!settings.contains("bSpendZeroConfChange"))
        settings.setValue("bSpendZeroConfChange", true);
    if (!SoftSetBoolArg("-spendzeroconfchange", settings.value("bSpendZeroConfChange").toBool()))
        addOverriddenOption("-spendzeroconfchange");
#endif

    // Network
    if (!settings.contains("fUseUPnP"))
        settings.setValue("fUseUPnP", DEFAULT_UPNP);
    if (!SoftSetBoolArg("-upnp", settings.value("fUseUPnP").toBool()))
        addOverriddenOption("-upnp");

    if (!settings.contains("fListen"))
        settings.setValue("fListen", DEFAULT_LISTEN);
    if (!SoftSetBoolArg("-listen", settings.value("fListen").toBool()))
        addOverriddenOption("-listen");

    if (!settings.contains("fUseProxy"))
        settings.setValue("fUseProxy", false);
    if (!settings.contains("addrProxy"))
        settings.setValue("addrProxy", "127.0.0.1:9050");
    // Only try to set -proxy, if user has enabled fUseProxy
    if (settings.value("fUseProxy").toBool() && !SoftSetArg("-proxy", settings.value("addrProxy").toString().toStdString()))
        addOverriddenOption("-proxy");
    else if(!settings.value("fUseProxy").toBool() && !GetArg("-proxy", "").empty())
        addOverriddenOption("-proxy");

    // Display
    if (!settings.contains("theme"))
        settings.setValue("theme", "");
    if (!settings.contains("language"))
        settings.setValue("language", "");
    if (!SoftSetArg("-lang", settings.value("language").toString().toStdString()))
        addOverriddenOption("-lang");

    if (settings.contains("nDarksendRounds"))
        SoftSetArg("-darksendrounds", settings.value("nDarksendRounds").toString().toStdString());
    if (settings.contains("nAnonymizeDarkcoinAmount"))
        SoftSetArg("-anonymizedashamount", settings.value("nAnonymizeDarkcoinAmount").toString().toStdString());

    language = settings.value("language").toString();
}

void OptionsModel::Reset()
{
    QSettings settings;

    // Remove all entries from our QSettings object
    settings.clear();

    // default setting for OptionsModel::StartAtStartup - disabled
    if (GUIUtil::GetStartOnSystemStartup())
        GUIUtil::SetStartOnSystemStartup(false);
}

int OptionsModel::rowCount(const QModelIndex & parent) const
{
    return OptionIDRowCount;
}

// read QSettings values and return them
QVariant OptionsModel::data(const QModelIndex & index, int role) const
{
    if(role == Qt::EditRole)
    {
        QSettings settings;
        switch(index.row())
        {
        case StartAtStartup:
            return GUIUtil::GetStartOnSystemStartup();
        case MinimizeToTray:
            return fMinimizeToTray;
        case MapPortUPnP:
#ifdef USE_UPNP
            return settings.value("fUseUPnP");
#else
            return false;
#endif
        case MinimizeOnClose:
            return fMinimizeOnClose;

        // default proxy
        case ProxyUse:
            return settings.value("fUseProxy", false);
        case ProxyIP: {
            // contains IP at index 0 and port at index 1
            QStringList strlIpPort = settings.value("addrProxy").toString().split(":", QString::SkipEmptyParts);
            return strlIpPort.at(0);
        }
        case ProxyPort: {
            // contains IP at index 0 and port at index 1
            QStringList strlIpPort = settings.value("addrProxy").toString().split(":", QString::SkipEmptyParts);
            return strlIpPort.at(1);
        }

#ifdef ENABLE_WALLET
        case SpendZeroConfChange:
            return settings.value("bSpendZeroConfChange");
#endif
        case DisplayUnit:
            return nDisplayUnit;
        case ThirdPartyTxUrls:
            return strThirdPartyTxUrls;
        case Theme:
            return settings.value("theme");            
        case Language:
            return settings.value("language");
        case CoinControlFeatures:
            return fCoinControlFeatures;
        case DatabaseCache:
            return settings.value("nDatabaseCache");
        case ThreadsScriptVerif:
            return settings.value("nThreadsScriptVerif");
<<<<<<< HEAD
        case DarksendRounds:
            return QVariant(nDarksendRounds);
        case AnonymizeDarkcoinAmount:
            return QVariant(nAnonymizeDarkcoinAmount);
=======
        case Listen:
            return settings.value("fListen");
>>>>>>> 4635a4c4
        default:
            return QVariant();
        }
    }
    return QVariant();
}

// write QSettings values
bool OptionsModel::setData(const QModelIndex & index, const QVariant & value, int role)
{
    bool successful = true; /* set to false on parse error */
    if(role == Qt::EditRole)
    {
        QSettings settings;
        switch(index.row())
        {
        case StartAtStartup:
            successful = GUIUtil::SetStartOnSystemStartup(value.toBool());
            break;
        case MinimizeToTray:
            fMinimizeToTray = value.toBool();
            settings.setValue("fMinimizeToTray", fMinimizeToTray);
            break;
        case MapPortUPnP: // core option - can be changed on-the-fly
            settings.setValue("fUseUPnP", value.toBool());
            MapPort(value.toBool());
            break;
        case MinimizeOnClose:
            fMinimizeOnClose = value.toBool();
            settings.setValue("fMinimizeOnClose", fMinimizeOnClose);
            break;

        // default proxy
        case ProxyUse:
            if (settings.value("fUseProxy") != value) {
                settings.setValue("fUseProxy", value.toBool());
                setRestartRequired(true);
            }
            break;
        case ProxyIP: {
            // contains current IP at index 0 and current port at index 1
            QStringList strlIpPort = settings.value("addrProxy").toString().split(":", QString::SkipEmptyParts);
            // if that key doesn't exist or has a changed IP
            if (!settings.contains("addrProxy") || strlIpPort.at(0) != value.toString()) {
                // construct new value from new IP and current port
                QString strNewValue = value.toString() + ":" + strlIpPort.at(1);
                settings.setValue("addrProxy", strNewValue);
                setRestartRequired(true);
            }
        }
        break;
        case ProxyPort: {
            // contains current IP at index 0 and current port at index 1
            QStringList strlIpPort = settings.value("addrProxy").toString().split(":", QString::SkipEmptyParts);
            // if that key doesn't exist or has a changed port
            if (!settings.contains("addrProxy") || strlIpPort.at(1) != value.toString()) {
                // construct new value from current IP and new port
                QString strNewValue = strlIpPort.at(0) + ":" + value.toString();
                settings.setValue("addrProxy", strNewValue);
                setRestartRequired(true);
            }
        }
        break;
#ifdef ENABLE_WALLET
        case SpendZeroConfChange:
            if (settings.value("bSpendZeroConfChange") != value) {
                settings.setValue("bSpendZeroConfChange", value);
                setRestartRequired(true);
            }
            break;
#endif
        case DisplayUnit:
            setDisplayUnit(value);
            break;
        case ThirdPartyTxUrls:
            if (strThirdPartyTxUrls != value.toString()) {
                strThirdPartyTxUrls = value.toString();
                settings.setValue("strThirdPartyTxUrls", strThirdPartyTxUrls);
                setRestartRequired(true);
            }
            break;
        case Theme:
            if (settings.value("theme") != value) {
                settings.setValue("theme", value);
                setRestartRequired(true);
            }
            break;            
        case Language:
            if (settings.value("language") != value) {
                settings.setValue("language", value);
                setRestartRequired(true);
            }
            break;
        case DarksendRounds:
            nDarksendRounds = value.toInt();
            settings.setValue("nDarksendRounds", nDarksendRounds);
            emit darksendRoundsChanged(nDarksendRounds);
            break;
        case AnonymizeDarkcoinAmount:
            nAnonymizeDarkcoinAmount = value.toInt();
            settings.setValue("nAnonymizeDarkcoinAmount", nAnonymizeDarkcoinAmount);
            emit anonymizeDarkcoinAmountChanged(nAnonymizeDarkcoinAmount);
            break;
        case CoinControlFeatures:
            fCoinControlFeatures = value.toBool();
            settings.setValue("fCoinControlFeatures", fCoinControlFeatures);
            emit coinControlFeaturesChanged(fCoinControlFeatures);
            break;
        case DatabaseCache:
            if (settings.value("nDatabaseCache") != value) {
                settings.setValue("nDatabaseCache", value);
                setRestartRequired(true);
            }
            break;
        case ThreadsScriptVerif:
            if (settings.value("nThreadsScriptVerif") != value) {
                settings.setValue("nThreadsScriptVerif", value);
                setRestartRequired(true);
            }
            break;
        case Listen:
            if (settings.value("fListen") != value) {
                settings.setValue("fListen", value);
                setRestartRequired(true);
            }
            break;
        default:
            break;
        }
    }

    emit dataChanged(index, index);

    return successful;
}

/** Updates current unit in memory, settings and emits displayUnitChanged(newUnit) signal */
void OptionsModel::setDisplayUnit(const QVariant &value)
{
    if (!value.isNull())
    {
        QSettings settings;
        nDisplayUnit = value.toInt();
        settings.setValue("nDisplayUnit", nDisplayUnit);
        emit displayUnitChanged(nDisplayUnit);
    }
}

bool OptionsModel::getProxySettings(QNetworkProxy& proxy) const
{
    // Directly query current base proxy, because
    // GUI settings can be overridden with -proxy.
    proxyType curProxy;
    if (GetProxy(NET_IPV4, curProxy)) {
        proxy.setType(QNetworkProxy::Socks5Proxy);
        proxy.setHostName(QString::fromStdString(curProxy.ToStringIP()));
        proxy.setPort(curProxy.GetPort());

        return true;
    }
    else
        proxy.setType(QNetworkProxy::NoProxy);

    return false;
}

void OptionsModel::setRestartRequired(bool fRequired)
{
    QSettings settings;
    return settings.setValue("fRestartRequired", fRequired);
}

bool OptionsModel::isRestartRequired()
{
    QSettings settings;
    return settings.value("fRestartRequired", false).toBool();
}<|MERGE_RESOLUTION|>--- conflicted
+++ resolved
@@ -4,11 +4,7 @@
 // file COPYING or http://www.opensource.org/licenses/mit-license.php.
 
 #if defined(HAVE_CONFIG_H)
-<<<<<<< HEAD
-#include "dash-config.h"
-=======
-#include "config/bitcoin-config.h"
->>>>>>> 4635a4c4
+#include "config/dash-config.h"
 #endif
 
 #include "optionsmodel.h"
@@ -217,15 +213,12 @@
             return settings.value("nDatabaseCache");
         case ThreadsScriptVerif:
             return settings.value("nThreadsScriptVerif");
-<<<<<<< HEAD
         case DarksendRounds:
             return QVariant(nDarksendRounds);
         case AnonymizeDarkcoinAmount:
             return QVariant(nAnonymizeDarkcoinAmount);
-=======
         case Listen:
             return settings.value("fListen");
->>>>>>> 4635a4c4
         default:
             return QVariant();
         }
