

#include "masternode.h"
#include "activemasternode.h"
#include "darksend.h"
#include "core.h"


/** The list of active masternodes */
std::vector<CMasterNode> darkSendMasterNodes;
/** Object for who's going to get paid on which blocks */
CMasternodePayments masternodePayments;
/** Which masternodes we're asked other clients for */
std::vector<CTxIn> vecMasternodeAskedFor;
// keep track of masternode votes I've seen
map<uint256, int> mapSeenMasternodeVotes;

// manage the masternode connections
void ProcessMasternodeConnections(){
    LOCK(cs_vNodes);

    BOOST_FOREACH(CNode* pnode, vNodes)
    {
        //if it's our masternode, let it be
        if(darkSendPool.submittedToMasternode == pnode->addr) continue;

        if(pnode->fDarkSendMaster){
            LogPrintf("Closing masternode connection %s \n", pnode->addr.ToString().c_str());
            pnode->CloseSocketDisconnect();
        }
    }
}

void ProcessMessageMasternode(CNode* pfrom, std::string& strCommand, CDataStream& vRecv)
{
    if (strCommand == "dsee") { //DarkSend Election Entry
        if (pfrom->nVersion != darkSendPool.MIN_PEER_PROTO_VERSION) {
            return;
        }

        bool fIsInitialDownload = IsInitialBlockDownload();
        if(fIsInitialDownload) return;

        CTxIn vin;
        CService addr;
        CPubKey pubkey;
        CPubKey pubkey2;
        vector<unsigned char> vchSig;
        int64 sigTime;
        int count;
        int current;
        int64 lastUpdated;
        vRecv >> vin >> addr >> vchSig >> sigTime >> pubkey >> pubkey2 >> count >> current >> lastUpdated;

        bool isLocal = false; // addr.IsRFC1918();
        std::string vchPubKey(pubkey.begin(), pubkey.end());
        std::string vchPubKey2(pubkey2.begin(), pubkey2.end());

        CScript pubkeyScript;
        pubkeyScript.SetDestination(pubkey.GetID());

        if(pubkeyScript.size() != 25) {
            LogPrintf("dsee - pubkey the wrong size\n");
            pfrom->Misbehaving(100);
            return;
        }

        std::string strMessage = addr.ToString() + boost::lexical_cast<std::string>(sigTime) + vchPubKey + vchPubKey2;

        CScript pubkeyScript2;
        pubkeyScript2.SetDestination(pubkey2.GetID());

        if(pubkeyScript2.size() != 25) {
            LogPrintf("dsee - pubkey the wrong size\n");
            pfrom->Misbehaving(100);
            return;
        }

        std::string errorMessage = "";
        if(!darkSendSigner.VerifyMessage(pubkey, vchSig, strMessage, errorMessage)){
            LogPrintf("dsee - Got bad masternode address signature\n");
            pfrom->Misbehaving(100);
            return;
        }

        if((fTestNet && addr.GetPort() != 19999) || (!fTestNet && addr.GetPort() != 9999)) return;

        //LogPrintf("Searching existing masternodes : %s - %s\n", addr.ToString().c_str(),  vin.ToString().c_str());
<<<<<<< HEAD
=======

        BOOST_FOREACH(CMasterNode& mn, darkSendMasterNodes) {
            //LogPrintf(" -- %s\n", mn.vin.ToString().c_str());
>>>>>>> a7466d05


        //count == -1 when it's a new entry
        // e.g. We don't want the entry relayed/time updated when we're syncing the list
        if(count == -1) 
        {
            BOOST_FOREACH(CMasterNode& mn, darkSendMasterNodes) {
                //LogPrintf(" -- %s\n", mn.vin.ToString().c_str());

                if(mn.vin.prevout == vin.prevout) {
                    if(!mn.UpdatedWithin(MASTERNODE_MIN_SECONDS)){
                        mn.UpdateLastSeen();

                        if(mn.now < sigTime){ //take the newest entry
                            LogPrintf("dsee - Got updated entry for %s\n", addr.ToString().c_str());
                            mn.pubkey2 = pubkey2;
                            mn.now = sigTime;
                            mn.sig = vchSig;

                            if(pubkey2 == activeMasternode.pubkeyMasterNode2){
                                activeMasternode.EnableHotColdMasterNode(vin, sigTime, addr);
                            }

                            RelayDarkSendElectionEntry(vin, addr, vchSig, sigTime, pubkey, pubkey2, count, current, lastUpdated);
                        }
                    }

                    return;
                }
            }
        }

        if(!darkSendSigner.IsVinAssociatedWithPubkey(vin, pubkey)) {
            LogPrintf("dsee - Got mismatched pubkey and vin\n");
            pfrom->Misbehaving(100);
            return;
        }

        LogPrintf("dsee - Got NEW masternode entry %s\n", addr.ToString().c_str());

        CValidationState state;
        CTransaction tx = CTransaction();
        CTxOut vout = CTxOut(999.99*COIN, darkSendPool.collateralPubKey);
        tx.vin.push_back(vin);
        tx.vout.push_back(vout);
        if(tx.AcceptableInputs(state, true)){
            LogPrintf("dsee - Accepted masternode entry %i %i\n", count, current);

            if(GetInputAge(vin) < MASTERNODE_MIN_CONFIRMATIONS){
                LogPrintf("dsee - Input must have least %d confirmations\n", MASTERNODE_MIN_CONFIRMATIONS);
                pfrom->Misbehaving(20);
                return;
            }

            addrman.Add(CAddress(addr), pfrom->addr, 2*60*60);

            CMasterNode mn(addr, vin, pubkey, vchSig, sigTime, pubkey2);
            mn.UpdateLastSeen(lastUpdated);
            darkSendMasterNodes.push_back(mn);

            if(pubkey2 == activeMasternode.pubkeyMasterNode2){
                activeMasternode.EnableHotColdMasterNode(vin, sigTime, addr);
            }

            if(count == -1 && !isLocal)
                RelayDarkSendElectionEntry(vin, addr, vchSig, sigTime, pubkey, pubkey2, count, current, lastUpdated);

        } else {
            LogPrintf("dsee - Rejected masternode entry\n");

            int nDoS = 0;
            if (state.IsInvalid(nDoS))
            {
                LogPrintf("dsee - %s from %s %s was not accepted into the memory pool\n", tx.GetHash().ToString().c_str(),
                    pfrom->addr.ToString().c_str(), pfrom->cleanSubVer.c_str());
                if (nDoS > 0)
                    pfrom->Misbehaving(nDoS);
            }
        }
    }

    else if (strCommand == "dseep") { //DarkSend Election Entry Ping
        if (pfrom->nVersion != darkSendPool.MIN_PEER_PROTO_VERSION) {
            return;
        }
        bool fIsInitialDownload = IsInitialBlockDownload();
        if(fIsInitialDownload) return;

        CTxIn vin;
        vector<unsigned char> vchSig;
        int64 sigTime;
        bool stop;
        vRecv >> vin >> vchSig >> sigTime >> stop;

        if (sigTime > GetAdjustedTime() + 60 * 60) {
            LogPrintf("dseep - Signature rejected, too far into the future %s\n", vin.ToString().c_str());
            return;
        }

        /*if (sigTime <= GetAdjustedTime() - 60 * 60) {
            LogPrintf("dseep - Signature rejected, too far into the past %s - %"PRI64u" %"PRI64u" \n", vin.ToString().c_str(), sigTime, GetAdjustedTime());
            return;
        }*/

        //LogPrintf("Searching existing masternodes : %s - %s\n", addr.ToString().c_str(),  vin.ToString().c_str());

        BOOST_FOREACH(CMasterNode& mn, darkSendMasterNodes) {
            if(mn.vin == vin) {
                if(mn.lastDseep < sigTime){ //take this only if it's newer
                    mn.lastDseep = sigTime;

                    std::string strMessage = mn.addr.ToString() + boost::lexical_cast<std::string>(sigTime) + boost::lexical_cast<std::string>(stop);

                    std::string errorMessage = "";
                    if(!darkSendSigner.VerifyMessage(mn.pubkey2, vchSig, strMessage, errorMessage)){
                        LogPrintf("dseep - Got bad masternode address signature %s \n", vin.ToString().c_str());
                        //pfrom->Misbehaving(20);
                        return;
                    }

                    if(stop) {
                        if(mn.IsEnabled()){
                            mn.Disable();
                            mn.Check();
                            RelayDarkSendElectionEntryPing(vin, vchSig, sigTime, stop);
                        }
                    } else if(!mn.UpdatedWithin(MASTERNODE_MIN_SECONDS)){
                        mn.UpdateLastSeen();
                        RelayDarkSendElectionEntryPing(vin, vchSig, sigTime, stop);
                    }
                }
                return;
            }
        }

        // ask for the dsee info once from the node that sent dseep

        LogPrintf("dseep - Couldn't find masternode entry %s\n", vin.ToString().c_str());

        BOOST_FOREACH(CTxIn vinAsked, vecMasternodeAskedFor)
            if (vinAsked == vin) return;

        LogPrintf("dseep - Asking source node for missing entry %s\n", vin.ToString().c_str());

        vecMasternodeAskedFor.push_back(vin);
        pfrom->PushMessage("dseg", vin);

    } else if (strCommand == "dseg") { //Get masternode list or specific entry
        if (pfrom->nVersion != darkSendPool.MIN_PEER_PROTO_VERSION) {
            return;
        }

        CTxIn vin;
        vRecv >> vin;

        if(vin == CTxIn()) { //only should ask for this once
            if(pfrom->HasFulfilledRequest("dseg")) {
                LogPrintf("dseg - peer already asked me for the list\n");
                pfrom->Misbehaving(20);
                return;
            }

            pfrom->FulfilledRequest("dseg");
        } //else, asking for a specific node which is ok

        int count = darkSendMasterNodes.size()-1;
        int i = 0;

        BOOST_FOREACH(CMasterNode mn, darkSendMasterNodes) {
            LogPrintf("dseg - Sending master node entry - %s \n", mn.addr.ToString().c_str());

            if(mn.addr.IsRFC1918()) continue; //local network

            if(vin == CTxIn()){
                mn.Check();
                if(mn.IsEnabled()) {
                    pfrom->PushMessage("dsee", mn.vin, mn.addr, mn.sig, mn.now, mn.pubkey, mn.pubkey2, count, i, mn.lastTimeSeen);
                }
            } else if (vin == mn.vin) {
                pfrom->PushMessage("dsee", mn.vin, mn.addr, mn.sig, mn.now, mn.pubkey, mn.pubkey2, count, i, mn.lastTimeSeen);
            }
            i++;
        }
    }

    else if (strCommand == "mnget") { //Masternode Payments Request Sync

        if(pfrom->HasFulfilledRequest("mnget")) {
            LogPrintf("mnget - peer already asked me for the list\n");
            pfrom->Misbehaving(20);
            return;
        }

        pfrom->FulfilledRequest("mnget");
        masternodePayments.Sync(pfrom);
    }
    else if (strCommand == "mnw") { //Masternode Payments Declare Winner
        CMasternodePaymentWinner winner;
        vRecv >> winner;

        if(pindexBest == NULL) return;

        uint256 hash = winner.GetHash();
        if(mapSeenMasternodeVotes.count(hash)) {
            if(fDebug) LogPrintf("mnw - seen vote %s Height %d bestHeight %d\n", hash.ToString().c_str(), winner.nBlockHeight, pindexBest->nHeight);
            return;
        }

        if(winner.nBlockHeight < pindexBest->nHeight - 10 || winner.nBlockHeight > pindexBest->nHeight+20){
            LogPrintf("mnw - winner out of range %s Height %d bestHeight %d\n", winner.vin.ToString().c_str(), winner.nBlockHeight, pindexBest->nHeight);
            return;
        }

        if(winner.vin.nSequence != std::numeric_limits<unsigned int>::max()){
            LogPrintf("mnw - invalid nSequence\n");
            pfrom->Misbehaving(100);
            return;
        }

        LogPrintf("mnw - winning vote  %s Height %d bestHeight %d\n", winner.vin.ToString().c_str(), winner.nBlockHeight, pindexBest->nHeight);

        if(!masternodePayments.CheckSignature(winner)){
            LogPrintf("mnw - invalid signature\n");
            pfrom->Misbehaving(100);
            return;
        }

        mapSeenMasternodeVotes.insert(make_pair(hash, 1));

        if(masternodePayments.AddWinningMasternode(winner)){
            masternodePayments.Relay(winner);
        }
    }
}

struct CompareValueOnly
{
    bool operator()(const pair<int64, CTxIn>& t1,
                    const pair<int64, CTxIn>& t2) const
    {
        return t1.first < t2.first;
    }
};

struct CompareValueOnly2
{
    bool operator()(const pair<int64, int>& t1,
                    const pair<int64, int>& t2) const
    {
        return t1.first < t2.first;
    }
};


int GetMasternodeByVin(CTxIn& vin)
{
    int i = 0;

    BOOST_FOREACH(CMasterNode mn, darkSendMasterNodes) {
        if (mn.vin == vin) return i;
        i++;
    }

    return -1;
}

int GetCurrentMasterNode(int mod, int64 nBlockHeight)
{
    int i = 0;
    unsigned int score = 0;
    int winner = -1;

    // scan for winner
    BOOST_FOREACH(CMasterNode mn, darkSendMasterNodes) {
        mn.Check();
        if(!mn.IsEnabled()) {
            i++;
            continue;
        }

        // calculate the score for each masternode
        uint256 n = mn.CalculateScore(mod, nBlockHeight);
        unsigned int n2 = 0;
        memcpy(&n2, &n, sizeof(n2));

        // determine the winner
        if(n2 > score){
            score = n2;
            winner = i;
        }
        i++;
    }

    return winner;
}

int GetMasternodeByRank(int findRank, int64 nBlockHeight)
{
    int i = 0;

    std::vector<pair<unsigned int, int> > vecMasternodeScores;

    i = 0;
    BOOST_FOREACH(CMasterNode mn, darkSendMasterNodes) {
        mn.Check();
        if(!mn.IsEnabled()) {
            i++;
            continue;
        }

        uint256 n = mn.CalculateScore(1, nBlockHeight);
        unsigned int n2 = 0;
        memcpy(&n2, &n, sizeof(n2));

        vecMasternodeScores.push_back(make_pair(n2, i));
        i++;
    }

    sort(vecMasternodeScores.rbegin(), vecMasternodeScores.rend(), CompareValueOnly2());

    int rank = 0;
    BOOST_FOREACH (PAIRTYPE(unsigned int, int)& s, vecMasternodeScores){
        rank++;
        if(rank == findRank) return s.second;
    }

    return -1;
}

int GetMasternodeRank(CTxIn& vin, int64 nBlockHeight)
{
    std::vector<pair<unsigned int, CTxIn> > vecMasternodeScores;

    BOOST_FOREACH(CMasterNode mn, darkSendMasterNodes) {
        mn.Check();
        if(!mn.IsEnabled()) {
            continue;
        }

        uint256 n = mn.CalculateScore(1, nBlockHeight);
        unsigned int n2 = 0;
        memcpy(&n2, &n, sizeof(n2));

        vecMasternodeScores.push_back(make_pair(n2, mn.vin));
    }

    sort(vecMasternodeScores.rbegin(), vecMasternodeScores.rend(), CompareValueOnly());

    unsigned int rank = 0;
    BOOST_FOREACH (PAIRTYPE(unsigned int, CTxIn)& s, vecMasternodeScores){
        rank++;
        if(s.second == vin) return rank;
    }

    return -1;
}

//
// Deterministically calculate a given "score" for a masternode depending on how close it's hash is to
// the proof of work for that block. The further away they are the better, the furthest will win the election
// and get paid this block
//
uint256 CMasterNode::CalculateScore(int mod, int64 nBlockHeight)
{
    if(pindexBest == NULL) return 0;

    uint256 n1 = 0;
    if(!darkSendPool.GetLastValidBlockHash(n1, mod, nBlockHeight)) return 0;

    uint256 n2 = Hash9(BEGIN(n1), END(n1));
    uint256 n3 = vin.prevout.hash > n2 ? (vin.prevout.hash - n2) : (n2 - vin.prevout.hash);

    /*
    LogPrintf(" -- MasterNode CalculateScore() n2 = %s \n", n2.ToString().c_str());
    LogPrintf(" -- MasterNode CalculateScore() vin = %s \n", vin.prevout.hash.GetHex().c_str());
    LogPrintf(" -- MasterNode CalculateScore() n3 = %s \n", n3.ToString().c_str());*/

    return n3;
}

void CMasterNode::Check()
{
    //once spent, stop doing the checks
    if(enabled==3) return;


    if(!UpdatedWithin(MASTERNODE_REMOVAL_SECONDS)){
        enabled = 4;
        return;
    }

    if(!UpdatedWithin(MASTERNODE_EXPIRATION_SECONDS)){
        enabled = 2;
        return;
    }

    if(!unitTest){
        CValidationState state;
        CTransaction tx = CTransaction();
        CTxOut vout = CTxOut(999.99*COIN, darkSendPool.collateralPubKey);
        tx.vin.push_back(vin);
        tx.vout.push_back(vout);

        if(!tx.AcceptableInputs(state, true)) {
            enabled = 3;
            return;
        }
    }

    enabled = 1; // OK
}

bool CMasternodePayments::CheckSignature(CMasternodePaymentWinner& winner)
{
    std::string strMessage = winner.vin.ToString().c_str() + boost::lexical_cast<std::string>(winner.nBlockHeight);
    std::string strPubKey = fTestNet? strTestPubKey : strMainPubKey;
    CPubKey pubkey(ParseHex(strPubKey));

    std::string errorMessage = "";
    if(!darkSendSigner.VerifyMessage(pubkey, winner.vchSig, strMessage, errorMessage)){
        return false;
    }

    return true;
}

bool CMasternodePayments::Sign(CMasternodePaymentWinner& winner)
{
    std::string strMessage = winner.vin.ToString().c_str() + boost::lexical_cast<std::string>(winner.nBlockHeight);

    CKey key2;
    CPubKey pubkey2;
    std::string errorMessage = "";

    if(!darkSendSigner.SetKey(strMasterPrivKey, errorMessage, key2, pubkey2))
    {
        LogPrintf("CMasternodePayments::Sign - Invalid masternodeprivkey: '%s'\n", errorMessage.c_str());
        exit(0);
    }

    if(!darkSendSigner.SignMessage(strMessage, errorMessage, winner.vchSig, key2)) {
        LogPrintf("CMasternodePayments::Sign - Sign message failed");
        return false;
    }

    if(!darkSendSigner.VerifyMessage(pubkey2, winner.vchSig, strMessage, errorMessage)) {
        LogPrintf("CMasternodePayments::Sign - Verify message failed");
        return false;
    }

    return true;
}

uint64 CMasternodePayments::CalculateScore(uint256 blockHash, CTxIn& vin)
{
    uint256 n1 = blockHash;
    uint256 n2 = Hash9(BEGIN(n1), END(n1));
    uint256 n3 = Hash9(BEGIN(vin.prevout.hash), END(vin.prevout.hash));
    uint256 n4 = n3 > n2 ? (n3 - n2) : (n2 - n3);

    //printf(" -- CMasternodePayments CalculateScore() n2 = %"PRI64u" \n", n2.Get64());
    //printf(" -- CMasternodePayments CalculateScore() n3 = %"PRI64u" \n", n3.Get64());
    //printf(" -- CMasternodePayments CalculateScore() n4 = %"PRI64u" \n", n4.Get64());

    return n4.Get64();
}

bool CMasternodePayments::GetBlockPayee(int nBlockHeight, CScript& payee)
{
    BOOST_FOREACH(CMasternodePaymentWinner& winner, vWinning){
        if(winner.nBlockHeight == nBlockHeight) {

            CTransaction tx;
            uint256 hash;
            if(GetTransaction(winner.vin.prevout.hash, tx, hash, true)){
                BOOST_FOREACH(CTxOut out, tx.vout){
                    if(out.nValue == 1000*COIN){
                        payee = out.scriptPubKey;
                        return true;
                    }
                }
            }

            return false;
        }
    }

    return false;
}

bool CMasternodePayments::GetWinningMasternode(int nBlockHeight, CTxIn& vinOut)
{
    BOOST_FOREACH(CMasternodePaymentWinner& winner, vWinning){
        if(winner.nBlockHeight == nBlockHeight) {
            vinOut = winner.vin;
            return true;
        }
    }

    return false;
}

bool CMasternodePayments::AddWinningMasternode(CMasternodePaymentWinner& winnerIn)
{
    uint256 blockHash = 0;
    if(!darkSendPool.GetBlockHash(blockHash, winnerIn.nBlockHeight-576)) {
        return false;
    }

    winnerIn.score = CalculateScore(blockHash, winnerIn.vin);

    bool foundBlock = false;
    BOOST_FOREACH(CMasternodePaymentWinner& winner, vWinning){
        if(winner.nBlockHeight == winnerIn.nBlockHeight) {
            foundBlock = true;
            if(winner.score < winnerIn.score){
                winner.score = winnerIn.score;
                winner.vin = winnerIn.vin;
                winner.vchSig = winnerIn.vchSig;
                return true;
            }
        }
    }

    // if it's not in the vector
    if(!foundBlock){
         vWinning.push_back(winnerIn);
         return true;
    }

    return false;
}

void CMasternodePayments::CleanPaymentList()
{
    if(pindexBest == NULL) return;

    vector<CMasternodePaymentWinner>::iterator it;
    for(it=vWinning.begin();it<vWinning.end();it++){
        if(pindexBest->nHeight - (*it).nBlockHeight > 1000){
            if(fDebug) LogPrintf("CMasternodePayments::CleanPaymentList - Removing old masternode payment - block %d\n", (*it).nBlockHeight);
            vWinning.erase(it);
            break;
        }
    }
}

int CMasternodePayments::LastPayment(CMasterNode& mn)
{
    if(pindexBest == NULL) return 0;

    int ret = mn.GetMasternodeInputAge();

    BOOST_FOREACH(CMasternodePaymentWinner& winner, vWinning){
        if(winner.vin == mn.vin && pindexBest->nHeight - winner.nBlockHeight < ret)
            ret = pindexBest->nHeight - winner.nBlockHeight;
    }

    return ret;
}

bool CMasternodePayments::ProcessBlock(int nBlockHeight)
{
    if(strMasterPrivKey.empty()) return false;
    CMasternodePaymentWinner winner;

    uint256 blockHash = 0;
    if(!darkSendPool.GetBlockHash(blockHash, nBlockHeight-576)) return false;

    BOOST_FOREACH(CMasterNode& mn, darkSendMasterNodes) {
        mn.Check();

        if(!mn.IsEnabled()) {
            continue;
        }

        if(LastPayment(mn) < darkSendMasterNodes.size()*.9) continue;

        uint64 score = CalculateScore(blockHash, mn.vin);
        if(score > winner.score){
            winner.score = score;
            winner.nBlockHeight = nBlockHeight;
            winner.vin = mn.vin;
        }
    }

    if(winner.nBlockHeight == 0) return false; //no masternodes available

    if(Sign(winner)){
        if(AddWinningMasternode(winner)){
            Relay(winner);
            return true;
        }
    }

    return false;
}

void CMasternodePayments::Relay(CMasternodePaymentWinner& winner)
{
    LOCK(cs_vNodes);
    BOOST_FOREACH(CNode* pnode, vNodes){
        if(!pnode->fRelayTxes)
            continue;

        pnode->PushMessage("mnw", winner);
    }
}

void CMasternodePayments::Sync(CNode* node)
{
    BOOST_FOREACH(CMasternodePaymentWinner& winner, vWinning)
        if(winner.nBlockHeight >= pindexBest->nHeight-10 && winner.nBlockHeight <= pindexBest->nHeight + 20)
            node->PushMessage("mnw", winner);
}


bool CMasternodePayments::SetPrivKey(std::string strPrivKey)
{
    CMasternodePaymentWinner winner;

    // Test signing successful, proceed
    strMasterPrivKey = strPrivKey;

    Sign(winner);

    if(CheckSignature(winner)){
        LogPrintf("CMasternodePayments::SetPrivKey - Successfully initialized as masternode payments master\n");
        return true;
    } else {
        return false;
    }
}<|MERGE_RESOLUTION|>--- conflicted
+++ resolved
@@ -86,13 +86,6 @@
         if((fTestNet && addr.GetPort() != 19999) || (!fTestNet && addr.GetPort() != 9999)) return;
 
         //LogPrintf("Searching existing masternodes : %s - %s\n", addr.ToString().c_str(),  vin.ToString().c_str());
-<<<<<<< HEAD
-=======
-
-        BOOST_FOREACH(CMasterNode& mn, darkSendMasterNodes) {
-            //LogPrintf(" -- %s\n", mn.vin.ToString().c_str());
->>>>>>> a7466d05
-
 
         //count == -1 when it's a new entry
         // e.g. We don't want the entry relayed/time updated when we're syncing the list
